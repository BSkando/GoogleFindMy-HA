"""Button platform for Google Find My Device."""
from __future__ import annotations

import hashlib
import logging
import time
from typing import Any

from homeassistant.components.button import ButtonEntity, ButtonEntityDescription
from homeassistant.config_entries import ConfigEntry
from homeassistant.core import HomeAssistant, callback
from homeassistant.helpers.entity import DeviceInfo
from homeassistant.helpers.entity_platform import AddEntitiesCallback
from homeassistant.helpers.update_coordinator import CoordinatorEntity
from homeassistant.helpers.network import get_url

from .const import DEFAULT_MAP_VIEW_TOKEN_EXPIRATION, DOMAIN
from .coordinator import GoogleFindMyCoordinator

_LOGGER = logging.getLogger(__name__)

# Single, reusable entity description with translations
PLAY_SOUND_DESCRIPTION = ButtonEntityDescription(
    key="play_sound",
    translation_key="play_sound",
    icon="mdi:volume-high",
)


async def async_setup_entry(
    hass: HomeAssistant,
    config_entry: ConfigEntry,
    async_add_entities: AddEntitiesCallback,
) -> None:
    """Set up Google Find My Device button entities.

    Design goals:
    - Create Play Sound buttons for devices available at setup time.
    - Dynamically add buttons for devices that appear later (post-initial refresh),
      guarded by a known_ids set to avoid duplicates.
    - Do NOT create skeleton buttons for unknown devices (buttons do not benefit
      from Restore like sensors/trackers do).
    """
    coordinator: GoogleFindMyCoordinator = hass.data[DOMAIN][config_entry.entry_id]

    known_ids: set[str] = set()
    entities: list[GoogleFindMyPlaySoundButton] = []

    # Initial population from coordinator.data (if already available)
    for device in (coordinator.data or []):
        dev_id = device.get("id")
        name = device.get("name")
        if dev_id and name and dev_id not in known_ids:
            entities.append(GoogleFindMyPlaySoundButton(coordinator, device))
            known_ids.add(dev_id)

    # Add initial entities and write state immediately
    if entities:
        _LOGGER.debug("Adding %d initial Play Sound button(s)", len(entities))
        async_add_entities(entities, True)

    # Dynamically add buttons when new devices appear later
    @callback
    def _add_new_devices() -> None:
        new_entities: list[GoogleFindMyPlaySoundButton] = []
        for device in (coordinator.data or []):
            dev_id = device.get("id")
            name = device.get("name")
            if dev_id and name and dev_id not in known_ids:
                new_entities.append(GoogleFindMyPlaySoundButton(coordinator, device))
                known_ids.add(dev_id)

        if new_entities:
            _LOGGER.debug("Dynamically adding %d Play Sound button(s)", len(new_entities))
            async_add_entities(new_entities, True)

    # Listen for coordinator updates and try to add any new devices
    unsub = coordinator.async_add_listener(_add_new_devices)
    config_entry.async_on_unload(unsub)


class GoogleFindMyPlaySoundButton(CoordinatorEntity, ButtonEntity):
    """Button to trigger 'Play Sound' on a Google Find My Device."""

    _attr_has_entity_name = True  # Let HA compose "<Device Name> <Entity Name>"
    entity_description = PLAY_SOUND_DESCRIPTION
    _attr_name = "Play Sound"  # translated via translation_key

    def __init__(self, coordinator: GoogleFindMyCoordinator, device: dict[str, Any]) -> None:
        """Initialize the button."""
        super().__init__(coordinator)
        self._device = device
        dev_id = device["id"]
        self._attr_unique_id = f"{DOMAIN}_{dev_id}_play_sound"

    # ---------------- Availability ----------------
    @property
    def available(self) -> bool:
        """Expose availability based on coordinator.can_play_sound().

        Optimistic UX: if the capability is unknown or the coordinator is older
        and does not provide can_play_sound(), return True so the UI remains usable.
        The API call itself enforces reality and applies a cooldown on failure.
        """
        dev_id = self._device["id"]
        can_play = getattr(self.coordinator, "can_play_sound", None)

        if callable(can_play):
            try:
                verdict = can_play(dev_id)  # may be True/False
                _LOGGER.debug(
                    "PlaySound availability for %s (%s): can_play_sound -> %r",
                    self._device.get("name", dev_id),
                    dev_id,
                    verdict,
                )
                return bool(verdict)
            except Exception as err:  # keep optimistic behavior on transient errors
                _LOGGER.debug(
                    "PlaySound availability check for %s (%s) raised %s; defaulting to True",
                    self._device.get("name", dev_id),
                    dev_id,
                    err,
                )
                return True

        _LOGGER.debug(
            "PlaySound availability for %s (%s): legacy coordinator (no can_play_sound) -> default True",
            self._device.get("name", dev_id),
            dev_id,
        )
        return True

    @callback
    def _handle_coordinator_update(self) -> None:
        """React to coordinator updates (availability may change)."""
        _LOGGER.debug("Coordinator update received for %s", self._attr_unique_id)
        self.async_write_ha_state()

    # ---------------- Device Info + Map Link ----------------
    @property
    def device_info(self) -> DeviceInfo:
        """Return DeviceInfo with a stable configuration_url and proper metadata."""
        try:
            base_url = get_url(
                self.hass,
                prefer_external=True,  # also works from remote/cloud
                allow_cloud=True,
                allow_external=True,
                allow_internal=True,
            )
        except Exception:
            base_url = "http://homeassistant.local:8123"

        auth_token = self._get_map_token()
        path = self._build_map_path(self._device["id"], auth_token, redirect=False)

<<<<<<< HEAD
        return DeviceInfo(
            identifiers={(DOMAIN, self._device["id"])},
            name=self._device["name"],
            manufacturer="Google",
            model="Find My Device",
            configuration_url=f"{base_url}{path}",
            serial_number=self._device["id"],  # semantic: device ID is the serial number
        )
=======
        return {
            "identifiers": {(DOMAIN, self._device["id"])},
            "name": self._device["name"],
            "manufacturer": "Google",
            "model": "Find My Device",
            "configuration_url": f"{base_url}{path}",
            "serial_number": self._device["id"],
        }

    def _build_map_path(self, device_id: str, token: str, *, redirect: bool = False) -> str:
        """Return the map URL *path* (no scheme/host).
>>>>>>> 0d63eb27

    @staticmethod
    def _build_map_path(device_id: str, token: str, *, redirect: bool = False) -> str:
        """Return the map URL *path* (no scheme/host)."""
        if redirect:
            return f"/api/googlefindmy/redirect_map/{device_id}?token={token}"
        return f"/api/googlefindmy/map/{device_id}?token={token}"

    def _get_map_token(self) -> str:
        """Generate a simple map token (options-first; weekly/static)."""
        config_entry = getattr(self.coordinator, "config_entry", None)
        if config_entry:
            token_expiration_enabled = config_entry.options.get(
                "map_view_token_expiration",
                config_entry.data.get("map_view_token_expiration", DEFAULT_MAP_VIEW_TOKEN_EXPIRATION),
            )
        else:
            token_expiration_enabled = DEFAULT_MAP_VIEW_TOKEN_EXPIRATION

        ha_uuid = str(self.hass.data.get("core.uuid", "ha"))
        if token_expiration_enabled:
            week = str(int(time.time() // 604800))  # 7-day bucket
            token_src = f"{ha_uuid}:{week}"
        else:
            token_src = f"{ha_uuid}:static"

        return hashlib.md5(token_src.encode()).hexdigest()[:16]

    # ---------------- Action ----------------
    async def async_press(self) -> None:
        """Handle the button press.

        We perform a pre-check using availability to avoid hitting the API
        when Push/FCM is not ready or the device isn't ring-capable.
        """
        device_id = self._device["id"]
        device_name = self._device.get("name", device_id)

        if not self.available:
            _LOGGER.warning(
                "Play Sound not available for %s (%s) — push not ready or device not capable",
                device_name,
                device_id,
            )
            return

        _LOGGER.debug("Play Sound: attempting on %s (%s)", device_name, device_id)
        try:
            result = await self.coordinator.async_play_sound(device_id)
            if result:
                _LOGGER.info("Successfully played sound on %s", device_name)
            else:
                _LOGGER.warning("Failed to play sound on %s", device_name)
        except Exception as err:
            _LOGGER.error("Error playing sound on %s: %s", device_name, err)<|MERGE_RESOLUTION|>--- conflicted
+++ resolved
@@ -155,7 +155,6 @@
         auth_token = self._get_map_token()
         path = self._build_map_path(self._device["id"], auth_token, redirect=False)
 
-<<<<<<< HEAD
         return DeviceInfo(
             identifiers={(DOMAIN, self._device["id"])},
             name=self._device["name"],
@@ -164,19 +163,6 @@
             configuration_url=f"{base_url}{path}",
             serial_number=self._device["id"],  # semantic: device ID is the serial number
         )
-=======
-        return {
-            "identifiers": {(DOMAIN, self._device["id"])},
-            "name": self._device["name"],
-            "manufacturer": "Google",
-            "model": "Find My Device",
-            "configuration_url": f"{base_url}{path}",
-            "serial_number": self._device["id"],
-        }
-
-    def _build_map_path(self, device_id: str, token: str, *, redirect: bool = False) -> str:
-        """Return the map URL *path* (no scheme/host).
->>>>>>> 0d63eb27
 
     @staticmethod
     def _build_map_path(device_id: str, token: str, *, redirect: bool = False) -> str:
