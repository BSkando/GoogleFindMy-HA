# custom_components/googlefindmy/button.py
"""Button entities for Google Find My tracker subentries.

This module exposes per-device buttons that trigger actions on Google Find My
devices via the integration coordinator:

- **Play Sound**: request the device to play a sound.
- **Stop Sound**: request the device to stop a playing sound.
- **Locate now**: trigger an immediate manual locate through the integration's
  service call.

Quality & design notes (HA Platinum guidelines)
-----------------------------------------------
* Async-first: no blocking calls on the event loop.
* Availability mirrors device presence and capability gates from the coordinator.
* Device registry naming respects user overrides; we never write placeholders.
* Entities default to **enabled** (see `_attr_entity_registry_enabled_default = True`).
* Tracker entities rely on per-device identifiers managed by the coordinator;
  do not link them to the service device via manual `via_device` tuples.
"""

from __future__ import annotations

import logging
from collections.abc import Callable, Iterable, Mapping
from typing import Any, NamedTuple

from homeassistant.components.button import ButtonEntityDescription
from homeassistant.config_entries import ConfigEntry
<<<<<<< HEAD
from homeassistant.core import HomeAssistant
from homeassistant.helpers import entity_platform
from homeassistant.helpers import issue_registry as ir
from homeassistant.helpers.dispatcher import async_dispatcher_connect
from homeassistant.helpers.entity import DeviceInfo
=======
from homeassistant.core import HomeAssistant, callback
from homeassistant.exceptions import HomeAssistantError
from homeassistant.helpers.entity import DeviceInfo, EntityCategory
>>>>>>> 629c5f79
from homeassistant.helpers.entity_platform import AddEntitiesCallback

from . import EntityRecoveryManager
from .const import (
    DOMAIN,
    SERVICE_LOCATE_DEVICE,
    SERVICE_PLAY_SOUND,
    SERVICE_STOP_SOUND,
    SERVICE_SUBENTRY_KEY,
    SUBENTRY_TYPE_SERVICE,
    SUBENTRY_TYPE_TRACKER,
    TRACKER_SUBENTRY_KEY,
)
from .coordinator import GoogleFindMyCoordinator
from .entity import (
    GoogleFindMyDeviceEntity,
    GoogleFindMyEntity,
    ensure_config_subentry_id,
    ensure_dispatcher_dependencies,
    resolve_coordinator,
    schedule_add_entities,
)
from .ha_typing import ButtonEntity, callback
from .util_services import register_entity_service

_LOGGER = logging.getLogger(__name__)


class _TrackerScope(NamedTuple):
    """Resolved tracker subentry scope for entity creation."""

    subentry_key: str
    config_subentry_id: str | None
    identifier: str


class _ServiceScope(NamedTuple):
    """Resolved service subentry scope for entity creation."""

    subentry_key: str
    config_subentry_id: str | None
    identifier: str


def _subentry_type(subentry: Any | None) -> str | None:
    """Return the declared subentry type for dispatcher filtering."""

    if subentry is None or isinstance(subentry, str):
        return None

    declared_type = getattr(subentry, "subentry_type", None)
    if isinstance(declared_type, str):
        return declared_type

    data = getattr(subentry, "data", None)
    if isinstance(data, Mapping):
        fallback_type = data.get("subentry_type") or data.get("type")
        if isinstance(fallback_type, str):
            return fallback_type
    return None


def _derive_device_label(device: dict[str, Any]) -> str | None:
    """Return a stable device label without mutating the coordinator snapshot."""

    name = device.get("name")
    if isinstance(name, str):
        stripped = name.strip()
        if stripped:
            return stripped

    fallback = device.get("device_id") or device.get("id")
    if isinstance(fallback, str):
        stripped = fallback.strip()
        if stripped:
            return stripped

    return None


# Reusable entity description with translations in en.json
PLAY_SOUND_DESCRIPTION = ButtonEntityDescription(
    key="play_sound",
    translation_key="play_sound",
    icon="mdi:volume-high",
    entity_category=EntityCategory.DIAGNOSTIC,
)

# Entity description for stopping a sound manually
STOP_SOUND_DESCRIPTION = ButtonEntityDescription(
    key="stop_sound",
    translation_key="stop_sound",
    icon="mdi:volume-off",
    entity_category=EntityCategory.DIAGNOSTIC,
)

# Entity description for the manual "Locate now" action
LOCATE_DEVICE_DESCRIPTION = ButtonEntityDescription(
    key="locate_device",
    translation_key="locate_device",
    icon="mdi:radar",
    entity_category=EntityCategory.DIAGNOSTIC,
)

RESET_STATISTICS_DESCRIPTION = ButtonEntityDescription(
    key="reset_statistics",
    translation_key="reset_statistics",
    icon="mdi:restart",
)



async def async_setup_entry(
    hass: HomeAssistant,
    config_entry: ConfigEntry,
    async_add_entities: AddEntitiesCallback,
    *,
    config_subentry_id: str | None = None,
) -> None:
    """Set up Google Find My Device button entities."""
    _LOGGER.debug(
        "Button setup invoked for entry=%s config_subentry_id=%s",
        getattr(config_entry, "entry_id", None),
        config_subentry_id,
    )
    coordinator = resolve_coordinator(config_entry)
    ensure_dispatcher_dependencies(hass)
    if getattr(coordinator, "config_entry", None) is None:
        coordinator.config_entry = config_entry

    def _known_ids_for_type(expected_type: str) -> set[str]:
        ids: set[str] = set()
        subentries = getattr(config_entry, "subentries", None)
        if isinstance(subentries, Mapping):
            for subentry in subentries.values():
                if _subentry_type(subentry) == expected_type:
                    candidate = getattr(subentry, "subentry_id", None) or getattr(
                        subentry, "entry_id", None
                    )
                    if isinstance(candidate, str) and candidate:
                        ids.add(candidate)

        runtime_data = getattr(config_entry, "runtime_data", None)
        subentry_manager = getattr(runtime_data, "subentry_manager", None)
        managed_subentries = getattr(subentry_manager, "managed_subentries", None)
        if isinstance(managed_subentries, Mapping):
            for subentry in managed_subentries.values():
                if _subentry_type(subentry) == expected_type:
                    candidate = getattr(subentry, "subentry_id", None) or getattr(
                        subentry, "entry_id", None
                    )
                    if isinstance(candidate, str) and candidate:
                        ids.add(candidate)

        return ids

    platform_getter = getattr(entity_platform, "async_get_current_platform", None)
    if callable(platform_getter):
        platform = platform_getter()
        if platform is not None:
            register_entity_service(
                platform,
                "trigger_device_refresh",
                None,
                "async_trigger_coordinator_refresh",
            )

    def _collect_tracker_scopes(
        hint_subentry_id: str | None = None,
        forwarded_config_id: str | None = None,
    ) -> list[_TrackerScope]:
        scopes: dict[str, _TrackerScope] = {}

        subentry_metas = getattr(coordinator, "_subentry_metadata", None)
        if isinstance(subentry_metas, Mapping):
            for key, meta in subentry_metas.items():
                meta_features = getattr(meta, "features", ())
                if "button" not in meta_features:
                    continue

                stable_identifier = getattr(meta, "stable_identifier", None)
                identifier = (
                    stable_identifier() if callable(stable_identifier) else None
                    or getattr(meta, "config_subentry_id", None)
                    or coordinator.stable_subentry_identifier(key=key)
                )
                scopes[identifier] = _TrackerScope(
                    key,
                    getattr(meta, "config_subentry_id", None),
                    identifier,
                )

        subentries = getattr(config_entry, "subentries", None)
        if isinstance(subentries, Mapping):
            for subentry in subentries.values():
                data = getattr(subentry, "data", {})
                group_key = TRACKER_SUBENTRY_KEY
                subentry_features: Iterable[Any] = ()
                if isinstance(data, Mapping):
                    group_key = data.get("group_key", group_key)
                    subentry_features = data.get("features", ())

                if "button" not in subentry_features:
                    continue

                config_id = (
                    getattr(subentry, "subentry_id", None)
                    or getattr(subentry, "entry_id", None)
                )
                identifier = (
                    config_id
                    or coordinator.stable_subentry_identifier(key=group_key)
                    or TRACKER_SUBENTRY_KEY
                )
                scopes.setdefault(
                    identifier,
                    _TrackerScope(group_key or TRACKER_SUBENTRY_KEY, config_id, identifier),
                )

        if hint_subentry_id:
            scopes.setdefault(
                hint_subentry_id,
                _TrackerScope(
                    TRACKER_SUBENTRY_KEY,
                    forwarded_config_id or hint_subentry_id,
                    hint_subentry_id,
                ),
            )

        if scopes:
            return list(scopes.values())

        fallback_identifier = coordinator.stable_subentry_identifier(key=TRACKER_SUBENTRY_KEY)
        return [
            _TrackerScope(
                TRACKER_SUBENTRY_KEY,
                forwarded_config_id,
                fallback_identifier,
            )
        ]

    def _collect_service_scopes(
        hint_subentry_id: str | None = None,
        forwarded_config_id: str | None = None,
    ) -> list[_ServiceScope]:
        scopes: dict[str, _ServiceScope] = {}

        subentry_metas = getattr(coordinator, "_subentry_metadata", None)
        if isinstance(subentry_metas, Mapping):
            for key, meta in subentry_metas.items():
                if key not in (SERVICE_SUBENTRY_KEY, "service"):
                    continue
                meta_features = getattr(meta, "features", ())
                if "button" not in meta_features:
                    continue

                stable_identifier = getattr(meta, "stable_identifier", None)
                identifier = (
                    stable_identifier() if callable(stable_identifier) else None
                    or getattr(meta, "config_subentry_id", None)
                    or coordinator.stable_subentry_identifier(key=key)
                )
                scopes[identifier] = _ServiceScope(
                    key,
                    getattr(meta, "config_subentry_id", None),
                    identifier,
                )

        subentries = getattr(config_entry, "subentries", None)
        if isinstance(subentries, Mapping):
            for subentry in subentries.values():
                data = getattr(subentry, "data", {})
                group_key = SERVICE_SUBENTRY_KEY
                subentry_features: Iterable[Any] = ()
                if isinstance(data, Mapping):
                    group_key = data.get("group_key", group_key)
                    subentry_features = data.get("features", ())

                if group_key not in (SERVICE_SUBENTRY_KEY, "service"):
                    continue
                if "button" not in subentry_features:
                    continue

                config_id = (
                    getattr(subentry, "subentry_id", None)
                    or getattr(subentry, "entry_id", None)
                )
                identifier = (
                    config_id
                    or coordinator.stable_subentry_identifier(key=group_key)
                    or SERVICE_SUBENTRY_KEY
                )
                scopes.setdefault(
                    identifier,
                    _ServiceScope(group_key or SERVICE_SUBENTRY_KEY, config_id, identifier),
                )

        return list(scopes.values())

    added_unique_ids: set[str] = set()
    seen_service_subentries: set[str | None] = set()
    primary_scope: _TrackerScope | None = None
    primary_scheduler: Callable[[Iterable[ButtonEntity], bool], None] | None = None

    def _add_service_scope(scope: _ServiceScope, forwarded_config_id: str | None) -> None:
        service_ids = _known_ids_for_type(SUBENTRY_TYPE_SERVICE)
        sanitized_config_id = ensure_config_subentry_id(
            config_entry,
            "button_service",
            scope.config_subentry_id or forwarded_config_id or scope.identifier,
            known_ids=service_ids,
        )
        if sanitized_config_id is None:
            if not service_ids:
                sanitized_config_id = (
                    scope.config_subentry_id
                    or forwarded_config_id
                    or scope.identifier
                    or SERVICE_SUBENTRY_KEY
                )
            else:
                _LOGGER.debug(
                    "Button setup (service): skipping subentry '%s' because the config_subentry_id is unknown",
                    forwarded_config_id or scope.config_subentry_id or scope.identifier,
                )
                return

        identifier = scope.identifier or sanitized_config_id or scope.subentry_key

        def _schedule_service_entities(
            new_entities: Iterable[ButtonEntity],
            update_before_add: bool = True,
        ) -> None:
            schedule_add_entities(
                coordinator.hass,
                async_add_entities,
                entities=new_entities,
                update_before_add=update_before_add,
                config_subentry_id=sanitized_config_id,
                log_owner="Button setup (service)",
                logger=_LOGGER,
            )

        entities: list[ButtonEntity] = []
        entity = GoogleFindMyStatsResetButton(
            coordinator,
            subentry_key=scope.subentry_key,
            subentry_identifier=identifier,
        )
        unique_id = getattr(entity, "unique_id", None)
        if isinstance(unique_id, str):
            if unique_id in added_unique_ids:
                _LOGGER.debug(
                    "Button setup (service): skipping duplicate unique_id %s", unique_id
                )
            else:
                added_unique_ids.add(unique_id)
                entities.append(entity)
        else:
            entities.append(entity)

        if entities:
            _LOGGER.debug(
                "Button setup (service): subentry_key=%s, config_subentry_id=%s (count=%d)",
                scope.subentry_key,
                sanitized_config_id,
                len(entities),
            )
            _schedule_service_entities(entities, True)
        else:
            _schedule_service_entities([], True)

    def _add_scope(scope: _TrackerScope, forwarded_config_id: str | None) -> None:
        nonlocal primary_scope, primary_scheduler

        tracker_ids = _known_ids_for_type(SUBENTRY_TYPE_TRACKER)
        sanitized_config_id = ensure_config_subentry_id(
            config_entry,
            "button",
            scope.config_subentry_id or forwarded_config_id,
            known_ids=tracker_ids,
        )
        if sanitized_config_id is None:
            if tracker_ids:
                _LOGGER.debug(
                    "Button setup: skipping subentry '%s' because the config_subentry_id is unknown",
                    forwarded_config_id or scope.config_subentry_id or scope.subentry_key,
                )
                return
            sanitized_config_id = (
                scope.identifier or forwarded_config_id or scope.subentry_key
            )
            _LOGGER.debug(
                "Button setup: synthesized config_subentry_id '%s' for key '%s'",
                sanitized_config_id,
                scope.subentry_key,
            )

        tracker_identifier = scope.identifier or sanitized_config_id or scope.subentry_key

        def _schedule_button_entities(
            new_entities: Iterable[ButtonEntity],
            update_before_add: bool = True,
        ) -> None:
            schedule_add_entities(
                coordinator.hass,
                async_add_entities,
                entities=new_entities,
                update_before_add=update_before_add,
                config_subentry_id=sanitized_config_id,
                log_owner="Button setup",
                logger=_LOGGER,
            )

        if primary_scope is None:
            primary_scope = scope
        if primary_scheduler is None:
            primary_scheduler = _schedule_button_entities

        known_device_ids: set[str] = set()

        def _build_entities(devices: Iterable[dict[str, Any]]) -> list[ButtonEntity]:
            entities: list[ButtonEntity] = []
            for device in devices:
                dev_id = device.get("id") if isinstance(device, Mapping) else None
                if not dev_id or dev_id in known_device_ids:
                    continue

                visible = True
                is_visible = getattr(coordinator, "is_device_visible_in_subentry", None)
                if callable(is_visible):
                    try:
                        visible = bool(is_visible(scope.subentry_key, dev_id))
                    except Exception:  # pragma: no cover - defensive fallback for stubs
                        visible = True

                if not visible:
                    _LOGGER.debug(
                        "Button setup: skipping hidden device id %s for subentry %s",
                        dev_id,
                        scope.subentry_key,
                    )
                    continue

                label = _derive_device_label(device)
                for entity_cls in (
                    GoogleFindMyPlaySoundButton,
                    GoogleFindMyStopSoundButton,
                    GoogleFindMyLocateButton,
                ):
                    entity = entity_cls(
                        coordinator,
                        device,
                        label,
                        subentry_key=scope.subentry_key,
                        subentry_identifier=tracker_identifier,
                    )
                    unique_id = getattr(entity, "unique_id", None)
                    if isinstance(unique_id, str):
                        if unique_id in added_unique_ids:
                            continue
                        added_unique_ids.add(unique_id)
                    entities.append(entity)

                known_device_ids.add(dev_id)

            return entities

        initial_entities = _build_entities(coordinator.get_subentry_snapshot(scope.subentry_key))
        if initial_entities:
            _LOGGER.debug(
                "Button setup: subentry_key=%s, config_subentry_id=%s (initial=%d)",
                scope.subentry_key,
                sanitized_config_id,
                len(initial_entities),
            )
            _schedule_button_entities(initial_entities, True)
        else:
            _LOGGER.debug(
                "Button setup: no devices available for subentry %s (config_subentry_id=%s)",
                scope.subentry_key,
                sanitized_config_id,
            )
            _schedule_button_entities([], True)

        @callback
        def _add_new_devices() -> None:
            new_entities = _build_entities(coordinator.get_subentry_snapshot(scope.subentry_key))
            if new_entities:
                _LOGGER.debug(
                    "Button setup: dynamically adding %d entity(ies) for subentry %s",
                    len(new_entities),
                    scope.subentry_key,
                )
                _schedule_button_entities(new_entities, True)

        unsub = coordinator.async_add_listener(_add_new_devices)
        config_entry.async_on_unload(unsub)

    seen_subentries: set[str | None] = set()

    @callback
    def async_add_service_subentry(subentry: Any | None = None) -> None:
        subentry_identifier = None
        if isinstance(subentry, str):
            subentry_identifier = subentry
        else:
            subentry_identifier = getattr(subentry, "subentry_id", None) or getattr(
                subentry, "entry_id", None
            )

        subentry_type = _subentry_type(subentry)
        _LOGGER.debug(
            "Button setup (service): processing subentry '%s' (type=%s)",
            subentry_identifier,
            subentry_type,
        )
        if subentry_type is not None and subentry_type != "service":
            _LOGGER.debug(
                "Button setup (service) skipped for unrelated subentry '%s' (type '%s')",
                subentry_identifier,
                subentry_type,
            )
            return

        scopes = _collect_service_scopes(
            subentry_identifier, forwarded_config_id=subentry_identifier
        )
        if not scopes:
            return

        if subentry_identifier in seen_service_subentries:
            return
        seen_service_subentries.add(subentry_identifier)

        for scope in scopes:
            _add_service_scope(scope, subentry_identifier)

    @callback
    def async_add_subentry(subentry: Any | None = None) -> None:
        subentry_identifier = None
        if isinstance(subentry, str):
            subentry_identifier = subentry
        else:
            subentry_identifier = getattr(subentry, "subentry_id", None) or getattr(
                subentry, "entry_id", None
            )

        subentry_type = _subentry_type(subentry)
        _LOGGER.debug(
            "Button setup: processing subentry '%s' (type=%s)",
            subentry_identifier,
            subentry_type,
        )
        if subentry_type is not None and subentry_type != "tracker":
            _LOGGER.debug(
                "Button setup skipped for unrelated subentry '%s' (type '%s')",
                subentry_identifier,
                subentry_type,
            )
            return

        if subentry_identifier in seen_subentries:
            return
        seen_subentries.add(subentry_identifier)

        for scope in _collect_tracker_scopes(
            subentry_identifier, forwarded_config_id=subentry_identifier
        ):
            _add_scope(scope, subentry_identifier)

    runtime_data = getattr(config_entry, "runtime_data", None)

    subentry_manager = getattr(runtime_data, "subentry_manager", None)
    managed_subentries = getattr(subentry_manager, "managed_subentries", None)
    known_subentries: Iterable[Any] = ()
    if isinstance(managed_subentries, Mapping) and managed_subentries:
        known_subentries = managed_subentries.values()
    elif isinstance(getattr(config_entry, "subentries", None), Mapping) and config_entry.subentries:
        known_subentries = config_entry.subentries.values()

    if config_subentry_id is None and known_subentries and subentry_manager is not None:
        _LOGGER.debug(
            "Button setup: deferring subentry processing until dispatcher signal for entry %s",
            getattr(config_entry, "entry_id", None),
        )
        schedule_add_entities(
            coordinator.hass,
            async_add_entities,
            entities=[],
            update_before_add=False,
            log_owner="Button setup",
            logger=_LOGGER,
        )
    elif known_subentries:
        for managed_subentry in known_subentries:
            async_add_service_subentry(managed_subentry)
            async_add_subentry(managed_subentry)
    elif isinstance(getattr(config_entry, "subentries", None), Mapping):
        async_add_service_subentry(config_subentry_id)
        async_add_subentry(config_subentry_id)
    else:
        async_add_service_subentry(config_subentry_id)
        async_add_subentry(config_subentry_id)

    config_entry.async_on_unload(
        async_dispatcher_connect(
            hass,
            f"{DOMAIN}_subentry_setup_{config_entry.entry_id}",
            async_add_subentry,
        )
    )
    config_entry.async_on_unload(
        async_dispatcher_connect(
            hass,
            f"{DOMAIN}_subentry_setup_{config_entry.entry_id}",
            async_add_service_subentry,
        )
    )

    recovery_manager = getattr(runtime_data, "entity_recovery_manager", None)

    if isinstance(recovery_manager, EntityRecoveryManager):
        entry_id = getattr(config_entry, "entry_id", None)
        tracker_identifier = primary_scope.identifier if primary_scope is not None else None
        tracker_subentry_key = (
            primary_scope.subentry_key if primary_scope is not None else TRACKER_SUBENTRY_KEY
        )

        def _recovery_add_entities(
            new_entities: Iterable[ButtonEntity],
            update_before_add: bool = True,
        ) -> None:
            if primary_scheduler is None:
                return
            primary_scheduler(new_entities, update_before_add)

        def _is_visible_device(device_id: str) -> bool:
            is_visible = getattr(coordinator, "is_device_visible_in_subentry", None)
            if callable(is_visible):
                try:
                    return bool(is_visible(tracker_subentry_key, device_id))
                except Exception:  # pragma: no cover - defensive fallback for stubs
                    return True
            return True

        def _expected_unique_ids() -> set[str]:
            if not isinstance(entry_id, str) or not entry_id:
                return set()
            if not isinstance(tracker_identifier, str) or not tracker_identifier:
                return set()
            return {
                f"{DOMAIN}_{entry_id}_{tracker_identifier}_{device.get('id')}_{action}"
                for device in coordinator.get_subentry_snapshot(tracker_subentry_key)
                for action in ("play_sound", "stop_sound", "locate_device")
                if isinstance(device, Mapping)
                and isinstance(device.get("id"), str)
                and device.get("id")
                and _is_visible_device(device["id"])
            }

        def _build_entities(missing: set[str]) -> list[ButtonEntity]:
            if not missing:
                return []
            built: list[ButtonEntity] = []
            if not isinstance(entry_id, str) or not entry_id:
                return built
            if not isinstance(tracker_identifier, str) or not tracker_identifier:
                return built
            snapshot = coordinator.get_subentry_snapshot(tracker_subentry_key)
            for device in snapshot:
                dev_id = device.get("id") if isinstance(device, Mapping) else None
                if not isinstance(dev_id, str) or not dev_id:
                    continue
                if not _is_visible_device(dev_id):
                    continue
                label = _derive_device_label(device)
                mapping: dict[str, type[GoogleFindMyButtonEntity]] = {
                    "play_sound": GoogleFindMyPlaySoundButton,
                    "stop_sound": GoogleFindMyStopSoundButton,
                    "locate_device": GoogleFindMyLocateButton,
                }
                for action, entity_cls in mapping.items():
                    unique_id = f"{DOMAIN}_{entry_id}_{tracker_identifier}_{dev_id}_{action}"
                    if unique_id not in missing:
                        continue
                    built.append(
                        entity_cls(
                            coordinator,
                            device,
                            label,
                            subentry_key=tracker_subentry_key,
                            subentry_identifier=tracker_identifier,
                        )
                    )
            return built

        recovery_manager.register_button_platform(
            expected_unique_ids=_expected_unique_ids,
            entity_factory=_build_entities,
            add_entities=_recovery_add_entities,
        )


class GoogleFindMyStatsResetButton(GoogleFindMyEntity, ButtonEntity):
    """Button to reset integration statistics counters."""

    _attr_entity_description = RESET_STATISTICS_DESCRIPTION
    _attr_has_entity_name = True
    _attr_icon = RESET_STATISTICS_DESCRIPTION.icon
    _attr_translation_key = RESET_STATISTICS_DESCRIPTION.translation_key

    def __init__(
        self,
        coordinator: GoogleFindMyCoordinator,
        *,
        subentry_key: str,
        subentry_identifier: str,
    ) -> None:
        super().__init__(
            coordinator,
            subentry_key=subentry_key,
            subentry_identifier=subentry_identifier,
        )
        entry_id = self.entry_id or "default"
        self._attr_unique_id = self.build_unique_id(
            DOMAIN,
            entry_id,
            subentry_identifier,
            "reset_statistics",
            separator="_",
        )

    @property
    def device_info(self) -> DeviceInfo:
        """Attach the reset control to the per-entry service device."""

        return self.service_device_info(include_subentry_identifier=True)

    async def async_press(self) -> None:
        """Reset coordinator statistics and refresh listeners."""

        hass = self.coordinator.hass
        stats = getattr(self.coordinator, "stats", None)
        if isinstance(stats, dict):
            for key in list(stats.keys()):
                stats[key] = 0
        else:
            _LOGGER.debug("Stats reset skipped: coordinator stats missing or invalid")

        diag_buffer = getattr(self.coordinator, "_diag", None)
        if diag_buffer is not None:
            warnings_bucket = getattr(diag_buffer, "warnings", None)
            errors_bucket = getattr(diag_buffer, "errors", None)
            if isinstance(warnings_bucket, dict):
                warnings_bucket.clear()
            if isinstance(errors_bucket, dict):
                errors_bucket.clear()

        domain_data = hass.data.get(DOMAIN)
        if isinstance(domain_data, dict):
            if "fcm_lock_contention_count" in domain_data:
                domain_data["fcm_lock_contention_count"] = 0
            if "services_lock_contention_count" in domain_data:
                domain_data["services_lock_contention_count"] = 0

        registry = ir.async_get(hass)
        issues_attr = getattr(registry, "issues", None)
        if isinstance(issues_attr, Mapping):
            issues_iterable = list(issues_attr.items())
        else:
            private_issues = getattr(registry, "_issues", None)
            issues_iterable = list(private_issues.items()) if isinstance(private_issues, Mapping) else []

        expected_issue_key_size = 2

        for key, payload in issues_iterable:
            domain = DOMAIN
            issue_id: str | None = None
            if isinstance(key, tuple) and len(key) == expected_issue_key_size:
                domain = str(key[0])
                issue_id = str(key[1])
            else:
                issue_id = str(key)
                if isinstance(payload, Mapping):
                    domain = str(payload.get("domain", domain))

            if domain != DOMAIN or issue_id is None:
                continue

            try:
                ir.async_delete_issue(hass, DOMAIN, issue_id)
            except Exception as err:  # pragma: no cover - defensive cleanup
                _LOGGER.debug("Stats reset: failed to delete issue %s: %s", issue_id, err)

        schedule_persist = getattr(self.coordinator, "_schedule_stats_persist", None)
        if callable(schedule_persist):
            try:
                schedule_persist()
            except Exception as err:  # pragma: no cover - defensive logging
                _LOGGER.debug("Stats persistence scheduling failed after reset: %s", err)

        try:
            self.coordinator.async_update_listeners()
        except Exception as err:  # pragma: no cover - defensive logging
            _LOGGER.debug("Stats listener notification failed after reset: %s", err)

        entry_id = self.entry_id or getattr(
            getattr(self.coordinator, "config_entry", None), "entry_id", None
        )
        _LOGGER.info(
            "Statistics reset requested via button for entry %s",
            entry_id or "unknown",
        )


class GoogleFindMyButtonEntity(GoogleFindMyDeviceEntity, ButtonEntity):
    """Common helpers for all per-device buttons."""

    _attr_entity_registry_enabled_default = True
    _attr_has_entity_name = True
<<<<<<< HEAD
=======
    _attr_entity_registry_enabled_default = True  # Enable by default - core functionality
>>>>>>> 629c5f79
    _attr_should_poll = False
    log_prefix = "Button"

    def __init__(
        self,
        coordinator: GoogleFindMyCoordinator,
        device: dict[str, Any],
        fallback_label: str | None,
        *,
        subentry_key: str,
        subentry_identifier: str,
    ) -> None:
        super().__init__(
            coordinator,
            device,
            subentry_key=subentry_key,
            subentry_identifier=subentry_identifier,
            fallback_label=fallback_label,
        )

<<<<<<< HEAD
    async def async_trigger_coordinator_refresh(self) -> None:
        """Request a coordinator refresh via the entity service placeholder."""

        await self.coordinator.async_request_refresh()

    @callback
    def _handle_coordinator_update(self) -> None:
        """Refresh device metadata and propagate state updates."""

        self.refresh_device_label_from_coordinator(log_prefix=self.log_prefix)
        self.async_write_ha_state()


# ----------------------------- Play Sound -----------------------------------
class GoogleFindMyPlaySoundButton(GoogleFindMyButtonEntity):
    """Button to trigger 'Play Sound' on a Google Find My Device."""

    entity_description = PLAY_SOUND_DESCRIPTION
    log_prefix = "PlaySound"

    def __init__(
        self,
        coordinator: GoogleFindMyCoordinator,
        device: dict[str, Any],
        fallback_label: str | None,
        *,
        subentry_key: str,
        subentry_identifier: str,
    ) -> None:
        super().__init__(
            coordinator,
            device,
            fallback_label,
            subentry_key=subentry_key,
            subentry_identifier=subentry_identifier,
        )
        dev_id = self.device_id
        self._attr_unique_id = self.build_unique_id(
            DOMAIN,
            self.entry_id,
            subentry_identifier,
            dev_id,
            "play_sound",
            separator="_",
        )
=======
    def __init__(self, coordinator: GoogleFindMyCoordinator, device: dict[str, Any]) -> None:
        """Initialize the button."""
        super().__init__(coordinator)
        self._device = device
        dev_id = device["id"]
        # Include entry_id in unique_id for multi-account support
        entry_id = coordinator.config_entry.entry_id if coordinator.config_entry else "default"
        self._attr_unique_id = f"{DOMAIN}_{entry_id}_{dev_id}_play_sound"
        # Do not set _attr_name: with has_entity_name=True the UI composes the name automatically.
>>>>>>> 629c5f79

    @property
    def available(self) -> bool:
        """Return True only if the device is present AND can likely play a sound.

        Presence has priority: if the device is absent from the latest Google list,
        the button is unavailable regardless of capability/push readiness.
        """
        dev_id = self.device_id
        device_label = self.device_label()
        try:
            # Presence gate
            if not self.coordinator_has_device():
                return False
            if hasattr(
                self.coordinator, "is_device_present"
            ) and not self.coordinator.is_device_present(dev_id):
                return False
            # Capability / push readiness gate
            return bool(self.coordinator.can_play_sound(dev_id))
        except (AttributeError, TypeError) as err:
            _LOGGER.debug(
                "PlaySound availability check for %s (%s) raised %s; defaulting to True",
                device_label,
                dev_id,
                err,
            )
            return True  # Optimistic fallback

<<<<<<< HEAD
=======
    @callback
    def _handle_coordinator_update(self) -> None:
        """React to coordinator updates (availability and device name may change)."""
        # Keep the raw device name in sync and update device registry if needed.
        try:
            data = getattr(self.coordinator, "data", None) or []
            my_id = self._device["id"]
            for dev in data:
                if dev.get("id") == my_id:
                    new_name = dev.get("name")
                    # Never write bootstrap placeholders into the registry
                    if (
                        new_name
                        and new_name != "Google Find My Device"
                        and new_name != self._device.get("name")
                    ):
                        old = self._device.get("name")
                        self._device["name"] = new_name
                        _maybe_update_device_registry_name(self.hass, self.entity_id, new_name)
                        _LOGGER.debug(
                            "Button device label refreshed for %s: '%s' -> '%s'",
                            my_id,
                            old,
                            new_name,
                        )
                    break
        except (AttributeError, TypeError):
            pass

        self.async_write_ha_state()

    # ---------------- Device Info + Map Link ----------------
    @property
    def device_info(self) -> DeviceInfo:
        """Return DeviceInfo with a stable configuration_url and safe naming.

        Important:
        - Do not write placeholder names into the registry on cold boot.
        - Provide a concrete `name` only when we have a real upstream label.
        """
        try:
            base_url = get_url(
                self.hass,
                prefer_external=True,
                allow_cloud=True,
                allow_external=True,
                allow_internal=True,
            )
        except HomeAssistantError:
            base_url = "http://homeassistant.local:8123"

        auth_token = self._get_map_token()
        path = self._build_map_path(self._device["id"], auth_token, redirect=False)

        raw_name = (self._device.get("name") or "").strip()
        use_name = raw_name if raw_name and raw_name != "Google Find My Device" else None

        info_kwargs: dict[str, Any] = {}
        if use_name:
            info_kwargs["name"] = use_name

        # Include config entry ID in identifier for multi-account support
        entry_id = self.coordinator.config_entry.entry_id if self.coordinator.config_entry else "default"
        device_identifier = f"{entry_id}_{self._device['id']}"

        return DeviceInfo(
            identifiers={(DOMAIN, device_identifier)},
            manufacturer="Google",
            model="Find My Device",
            configuration_url=f"{base_url}{path}",
            serial_number=self._device["id"],
            **info_kwargs,
        )

    @staticmethod
    def _build_map_path(device_id: str, token: str, *, redirect: bool = False) -> str:
        """Return the map URL *path* (no scheme/host)."""
        if redirect:
            return f"/api/googlefindmy/redirect_map/{device_id}?token={token}"
        return f"/api/googlefindmy/map/{device_id}?token={token}"

    def _get_map_token(self) -> str:
        """Generate a simple map token (options-first; weekly/static)."""
        config_entry = getattr(self.coordinator, "config_entry", None)
        if config_entry:
            # Helper defined in __init__.py for options-first reading
            from . import _opt
            token_expiration_enabled = _opt(
                config_entry, "map_view_token_expiration", DEFAULT_MAP_VIEW_TOKEN_EXPIRATION
            )
        else:
            token_expiration_enabled = DEFAULT_MAP_VIEW_TOKEN_EXPIRATION

        ha_uuid = str(self.hass.data.get("core.uuid", "ha"))
        if token_expiration_enabled:
            week = str(int(time.time() // 604800))  # 7-day bucket
            token_src = f"{ha_uuid}:{week}"
        else:
            token_src = f"{ha_uuid}:static"

        return hashlib.md5(token_src.encode()).hexdigest()[:16]

    # ---------------- Action ----------------
>>>>>>> 629c5f79
    async def async_press(self) -> None:
        """Handle the button press."""
        device_id = self.device_id
        device_name = self.device_label()

        if not self.available:
            _LOGGER.warning(
                "Play Sound not available for %s (%s) — push not ready, device not capable, or absent",
                device_name,
                device_id,
            )
            return

        _LOGGER.debug("Play Sound: attempting on %s (%s)", device_name, device_id)
        try:
            await self.hass.services.async_call(
                DOMAIN,
                SERVICE_PLAY_SOUND,
                {"device_id": device_id},
                blocking=True,
            )
            _LOGGER.info("Successfully submitted Play Sound request for %s", device_name)
        except Exception as err:  # Avoid crashing the update loop
            _LOGGER.error("Error playing sound on %s: %s", device_name, err)


# ----------------------------- Stop Sound -----------------------------------
class GoogleFindMyStopSoundButton(GoogleFindMyButtonEntity):
    """Button to trigger 'Stop Sound' on a Google Find My Device."""

<<<<<<< HEAD
    entity_description = STOP_SOUND_DESCRIPTION
    log_prefix = "StopSound"

    def __init__(
        self,
        coordinator: GoogleFindMyCoordinator,
        device: dict[str, Any],
        fallback_label: str | None,
        *,
        subentry_key: str,
        subentry_identifier: str,
    ) -> None:
        super().__init__(
            coordinator,
            device,
            fallback_label,
            subentry_key=subentry_key,
            subentry_identifier=subentry_identifier,
        )
        dev_id = self.device_id
        self._attr_unique_id = self.build_unique_id(
            DOMAIN,
            self.entry_id,
            subentry_identifier,
            dev_id,
            "stop_sound",
            separator="_",
        )
=======
    _attr_has_entity_name = True
    _attr_entity_registry_enabled_default = True  # Enable by default - core functionality
    _attr_should_poll = False
    entity_description = STOP_SOUND_DESCRIPTION

    def __init__(self, coordinator: GoogleFindMyCoordinator, device: dict[str, Any]) -> None:
        """Initialize the stop-sound button."""
        super().__init__(coordinator)
        self._device = device
        dev_id = device["id"]
        # Include entry_id in unique_id for multi-account support
        entry_id = coordinator.config_entry.entry_id if coordinator.config_entry else "default"
        self._attr_unique_id = f"{DOMAIN}_{entry_id}_{dev_id}_stop_sound"
>>>>>>> 629c5f79

    @property
    def available(self) -> bool:
        """Return True if the device is present; do not couple to Play gating.

        Rationale:
        - The Play button may be intentionally unavailable during in-flight/cooldown.
        - Stopping must remain possible in that phase.
        We therefore:
          1) require presence, and
          2) prefer a dedicated `can_stop_sound()` if provided by the coordinator,
             otherwise assume stopping is allowed when the device is present.
        """
        dev_id = self.device_id
        device_label = self.device_label()
        try:
            if not self.coordinator_has_device():
                return False
            if hasattr(
                self.coordinator, "is_device_present"
            ) and not self.coordinator.is_device_present(dev_id):
                return False
            can_stop = getattr(self.coordinator, "can_stop_sound", None)
            if callable(can_stop):
                return bool(can_stop(dev_id))
            # Do NOT fall back to can_play_sound(): Stop should stay available even if Play is gated.
            return True
        except (AttributeError, TypeError) as err:
            _LOGGER.debug(
                "StopSound availability check for %s (%s) raised %s; defaulting to True",
                device_label,
                dev_id,
                err,
            )
            return True

<<<<<<< HEAD
=======
    @callback
    def _handle_coordinator_update(self) -> None:
        """React to coordinator updates (availability and device name may change)."""
        try:
            data = getattr(self.coordinator, "data", None) or []
            my_id = self._device["id"]
            for dev in data:
                if dev.get("id") == my_id:
                    new_name = dev.get("name")
                    if (
                        new_name
                        and new_name != "Google Find My Device"
                        and new_name != self._device.get("name")
                    ):
                        old = self._device.get("name")
                        self._device["name"] = new_name
                        _maybe_update_device_registry_name(self.hass, self.entity_id, new_name)
                        _LOGGER.debug(
                            "StopSound button device label refreshed for %s: '%s' -> '%s'",
                            my_id,
                            old,
                            new_name,
                        )
                    break
        except (AttributeError, TypeError):
            pass

        self.async_write_ha_state()

    @property
    def device_info(self) -> DeviceInfo:
        """Return DeviceInfo identical to Play Sound for consistent grouping."""
        try:
            base_url = get_url(
                self.hass,
                prefer_external=True,
                allow_cloud=True,
                allow_external=True,
                allow_internal=True,
            )
        except HomeAssistantError:
            base_url = "http://homeassistant.local:8123"

        auth_token = self._get_map_token()
        path = self._build_map_path(self._device["id"], auth_token, redirect=False)

        raw_name = (self._device.get("name") or "").strip()
        use_name = raw_name if raw_name and raw_name != "Google Find My Device" else None

        info_kwargs: dict[str, Any] = {}
        if use_name:
            info_kwargs["name"] = use_name

        # Include config entry ID in identifier for multi-account support
        entry_id = self.coordinator.config_entry.entry_id if self.coordinator.config_entry else "default"
        device_identifier = f"{entry_id}_{self._device['id']}"

        return DeviceInfo(
            identifiers={(DOMAIN, device_identifier)},
            manufacturer="Google",
            model="Find My Device",
            configuration_url=f"{base_url}{path}",
            serial_number=self._device["id"],
            **info_kwargs,
        )

    @staticmethod
    def _build_map_path(device_id: str, token: str, *, redirect: bool = False) -> str:
        """Return the map URL *path* (no scheme/host)."""
        if redirect:
            return f"/api/googlefindmy/redirect_map/{device_id}?token={token}"
        return f"/api/googlefindmy/map/{device_id}?token={token}"

    def _get_map_token(self) -> str:
        """Generate a simple map token (options-first; weekly/static)."""
        config_entry = getattr(self.coordinator, "config_entry", None)
        if config_entry:
            from . import _opt
            token_expiration_enabled = _opt(
                config_entry, "map_view_token_expiration", DEFAULT_MAP_VIEW_TOKEN_EXPIRATION
            )
        else:
            token_expiration_enabled = DEFAULT_MAP_VIEW_TOKEN_EXPIRATION

        ha_uuid = str(self.hass.data.get("core.uuid", "ha"))
        if token_expiration_enabled:
            week = str(int(time.time() // 604800))  # 7-day bucket
            token_src = f"{ha_uuid}:{week}"
        else:
            token_src = f"{ha_uuid}:static"

        return hashlib.md5(token_src.encode()).hexdigest()[:16]

>>>>>>> 629c5f79
    async def async_press(self) -> None:
        """Handle the button press (stop sound)."""
        device_id = self.device_id
        device_name = self.device_label()

        if not self.available:
            _LOGGER.warning(
                "Stop Sound not available for %s (%s) — device absent or not eligible",
                device_name,
                device_id,
            )
            return

        _LOGGER.debug("Stop Sound: attempting on %s (%s)", device_name, device_id)
        try:
            await self.hass.services.async_call(
                DOMAIN,
                SERVICE_STOP_SOUND,
                {"device_id": device_id},
                blocking=True,
            )
            _LOGGER.info("Successfully submitted Stop Sound request for %s", device_name)
        except Exception as err:
            _LOGGER.error("Error stopping sound on %s: %s", device_name, err)


# ----------------------------- Locate now -----------------------------------
class GoogleFindMyLocateButton(GoogleFindMyButtonEntity):
    """Button to trigger an immediate 'Locate now' request (manual location update)."""

    entity_description = LOCATE_DEVICE_DESCRIPTION
    log_prefix = "Locate"

    def __init__(
        self,
        coordinator: GoogleFindMyCoordinator,
        device: dict[str, Any],
        fallback_label: str | None,
        *,
        subentry_key: str,
        subentry_identifier: str,
    ) -> None:
        super().__init__(
            coordinator,
            device,
            fallback_label,
            subentry_key=subentry_key,
            subentry_identifier=subentry_identifier,
        )
        dev_id = self.device_id
        self._attr_unique_id = self.build_unique_id(
            DOMAIN,
            self.entry_id,
            subentry_identifier,
            dev_id,
            "locate_device",
            separator="_",
        )

<<<<<<< HEAD
=======
    def __init__(self, coordinator: GoogleFindMyCoordinator, device: dict[str, Any]) -> None:
        """Initialize the locate button entity."""
        super().__init__(coordinator)
        self._device = device
        dev_id = device["id"]
        # Include entry_id in unique_id for multi-account support
        entry_id = coordinator.config_entry.entry_id if coordinator.config_entry else "default"
        self._attr_unique_id = f"{DOMAIN}_{entry_id}_{dev_id}_locate_device"

    # ---------------- Availability ----------------
>>>>>>> 629c5f79
    @property
    def available(self) -> bool:
        """Return True only if the device is present AND a manual locate is currently allowed.

        Presence has priority: if absent from Google's list, the button is unavailable.
        """
        dev_id = self.device_id
        device_label = self.device_label()
        try:
            # Presence gate
            if not self.coordinator_has_device():
                return False
            if hasattr(
                self.coordinator, "is_device_present"
            ) and not self.coordinator.is_device_present(dev_id):
                return False
            # Locate gating
            return bool(self.coordinator.can_request_location(dev_id))
        except (AttributeError, TypeError) as err:
            _LOGGER.debug(
                "Locate availability check for %s (%s) raised %s; defaulting to True",
                device_label,
                dev_id,
                err,
            )
            return True  # Optimistic fallback

<<<<<<< HEAD
=======
    @callback
    def _handle_coordinator_update(self) -> None:
        """React to coordinator updates (availability and device name may change)."""
        try:
            data = getattr(self.coordinator, "data", None) or []
            my_id = self._device["id"]
            for dev in data:
                if dev.get("id") == my_id:
                    new_name = dev.get("name")
                    if (
                        new_name
                        and new_name != "Google Find My Device"
                        and new_name != self._device.get("name")
                    ):
                        old = self._device.get("name")
                        self._device["name"] = new_name
                        _maybe_update_device_registry_name(self.hass, self.entity_id, new_name)
                        _LOGGER.debug(
                            "Locate button device label refreshed for %s: '%s' -> '%s'",
                            my_id,
                            old,
                            new_name,
                        )
                    break
        except (AttributeError, TypeError):
            pass

        self.async_write_ha_state()

    # ---------------- Device Info + Map Link ----------------
    @property
    def device_info(self) -> DeviceInfo:
        """Return DeviceInfo identical to Play Sound for consistent grouping.

        Avoid placeholder names; only set `name` when we have a real upstream label.
        """
        try:
            base_url = get_url(
                self.hass,
                prefer_external=True,
                allow_cloud=True,
                allow_external=True,
                allow_internal=True,
            )
        except HomeAssistantError:
            base_url = "http://homeassistant.local:8123"

        auth_token = self._get_map_token()
        path = self._build_map_path(self._device["id"], auth_token, redirect=False)

        raw_name = (self._device.get("name") or "").strip()
        use_name = raw_name if raw_name and raw_name != "Google Find My Device" else None

        info_kwargs: dict[str, Any] = {}
        if use_name:
            info_kwargs["name"] = use_name

        # Include config entry ID in identifier for multi-account support
        entry_id = self.coordinator.config_entry.entry_id if self.coordinator.config_entry else "default"
        device_identifier = f"{entry_id}_{self._device['id']}"

        return DeviceInfo(
            identifiers={(DOMAIN, device_identifier)},
            manufacturer="Google",
            model="Find My Device",
            configuration_url=f"{base_url}{path}",
            serial_number=self._device["id"],
            **info_kwargs,
        )

    @staticmethod
    def _build_map_path(device_id: str, token: str, *, redirect: bool = False) -> str:
        """Return the map URL *path* (no scheme/host)."""
        if redirect:
            return f"/api/googlefindmy/redirect_map/{device_id}?token={token}"
        return f"/api/googlefindmy/map/{device_id}?token={token}"

    def _get_map_token(self) -> str:
        """Generate a simple map token (options-first; weekly/static)."""
        config_entry = getattr(self.coordinator, "config_entry", None)
        if config_entry:
            from . import _opt  # lazy import to avoid HA startup overhead
            token_expiration_enabled = _opt(
                config_entry, "map_view_token_expiration", DEFAULT_MAP_VIEW_TOKEN_EXPIRATION
            )
        else:
            token_expiration_enabled = DEFAULT_MAP_VIEW_TOKEN_EXPIRATION

        ha_uuid = str(self.hass.data.get("core.uuid", "ha"))
        if token_expiration_enabled:
            week = str(int(time.time() // 604800))  # 7-day bucket
            token_src = f"{ha_uuid}:{week}"
        else:
            token_src = f"{ha_uuid}:static"

        return hashlib.md5(token_src.encode()).hexdigest()[:16]

    # ---------------- Action ----------------
>>>>>>> 629c5f79
    async def async_press(self) -> None:
        """Invoke the `googlefindmy.locate_device` service for this device.

        The service path keeps UI and logic decoupled and ensures that all
        manual triggers (buttons, automations, scripts) share the same code path.
        """
        device_id = self.device_id
        device_name = self.device_label()

        if not self.available:
            _LOGGER.warning(
                "Locate now not available for %s (%s) — push not ready, in-flight/cooldown, or absent",
                device_name,
                device_id,
            )
            return

        _LOGGER.debug("Locate now: attempting on %s (%s)", device_name, device_id)
        try:
            # Fire-and-forget for responsive UI; coordinator handles gating & updates
            await self.hass.services.async_call(
                DOMAIN,
                SERVICE_LOCATE_DEVICE,
                {"device_id": device_id},
                blocking=False,  # non-blocking: avoid UI stall
            )
            _LOGGER.info("Successfully submitted manual locate for %s", device_name)
        except Exception as err:  # Avoid crashing the update loop
            _LOGGER.error("Error submitting manual locate for %s: %s", device_name, err)<|MERGE_RESOLUTION|>--- conflicted
+++ resolved
@@ -27,17 +27,11 @@
 
 from homeassistant.components.button import ButtonEntityDescription
 from homeassistant.config_entries import ConfigEntry
-<<<<<<< HEAD
 from homeassistant.core import HomeAssistant
 from homeassistant.helpers import entity_platform
 from homeassistant.helpers import issue_registry as ir
 from homeassistant.helpers.dispatcher import async_dispatcher_connect
 from homeassistant.helpers.entity import DeviceInfo
-=======
-from homeassistant.core import HomeAssistant, callback
-from homeassistant.exceptions import HomeAssistantError
-from homeassistant.helpers.entity import DeviceInfo, EntityCategory
->>>>>>> 629c5f79
 from homeassistant.helpers.entity_platform import AddEntitiesCallback
 
 from . import EntityRecoveryManager
@@ -859,10 +853,6 @@
 
     _attr_entity_registry_enabled_default = True
     _attr_has_entity_name = True
-<<<<<<< HEAD
-=======
-    _attr_entity_registry_enabled_default = True  # Enable by default - core functionality
->>>>>>> 629c5f79
     _attr_should_poll = False
     log_prefix = "Button"
 
@@ -883,7 +873,6 @@
             fallback_label=fallback_label,
         )
 
-<<<<<<< HEAD
     async def async_trigger_coordinator_refresh(self) -> None:
         """Request a coordinator refresh via the entity service placeholder."""
 
@@ -929,17 +918,6 @@
             "play_sound",
             separator="_",
         )
-=======
-    def __init__(self, coordinator: GoogleFindMyCoordinator, device: dict[str, Any]) -> None:
-        """Initialize the button."""
-        super().__init__(coordinator)
-        self._device = device
-        dev_id = device["id"]
-        # Include entry_id in unique_id for multi-account support
-        entry_id = coordinator.config_entry.entry_id if coordinator.config_entry else "default"
-        self._attr_unique_id = f"{DOMAIN}_{entry_id}_{dev_id}_play_sound"
-        # Do not set _attr_name: with has_entity_name=True the UI composes the name automatically.
->>>>>>> 629c5f79
 
     @property
     def available(self) -> bool:
@@ -969,112 +947,6 @@
             )
             return True  # Optimistic fallback
 
-<<<<<<< HEAD
-=======
-    @callback
-    def _handle_coordinator_update(self) -> None:
-        """React to coordinator updates (availability and device name may change)."""
-        # Keep the raw device name in sync and update device registry if needed.
-        try:
-            data = getattr(self.coordinator, "data", None) or []
-            my_id = self._device["id"]
-            for dev in data:
-                if dev.get("id") == my_id:
-                    new_name = dev.get("name")
-                    # Never write bootstrap placeholders into the registry
-                    if (
-                        new_name
-                        and new_name != "Google Find My Device"
-                        and new_name != self._device.get("name")
-                    ):
-                        old = self._device.get("name")
-                        self._device["name"] = new_name
-                        _maybe_update_device_registry_name(self.hass, self.entity_id, new_name)
-                        _LOGGER.debug(
-                            "Button device label refreshed for %s: '%s' -> '%s'",
-                            my_id,
-                            old,
-                            new_name,
-                        )
-                    break
-        except (AttributeError, TypeError):
-            pass
-
-        self.async_write_ha_state()
-
-    # ---------------- Device Info + Map Link ----------------
-    @property
-    def device_info(self) -> DeviceInfo:
-        """Return DeviceInfo with a stable configuration_url and safe naming.
-
-        Important:
-        - Do not write placeholder names into the registry on cold boot.
-        - Provide a concrete `name` only when we have a real upstream label.
-        """
-        try:
-            base_url = get_url(
-                self.hass,
-                prefer_external=True,
-                allow_cloud=True,
-                allow_external=True,
-                allow_internal=True,
-            )
-        except HomeAssistantError:
-            base_url = "http://homeassistant.local:8123"
-
-        auth_token = self._get_map_token()
-        path = self._build_map_path(self._device["id"], auth_token, redirect=False)
-
-        raw_name = (self._device.get("name") or "").strip()
-        use_name = raw_name if raw_name and raw_name != "Google Find My Device" else None
-
-        info_kwargs: dict[str, Any] = {}
-        if use_name:
-            info_kwargs["name"] = use_name
-
-        # Include config entry ID in identifier for multi-account support
-        entry_id = self.coordinator.config_entry.entry_id if self.coordinator.config_entry else "default"
-        device_identifier = f"{entry_id}_{self._device['id']}"
-
-        return DeviceInfo(
-            identifiers={(DOMAIN, device_identifier)},
-            manufacturer="Google",
-            model="Find My Device",
-            configuration_url=f"{base_url}{path}",
-            serial_number=self._device["id"],
-            **info_kwargs,
-        )
-
-    @staticmethod
-    def _build_map_path(device_id: str, token: str, *, redirect: bool = False) -> str:
-        """Return the map URL *path* (no scheme/host)."""
-        if redirect:
-            return f"/api/googlefindmy/redirect_map/{device_id}?token={token}"
-        return f"/api/googlefindmy/map/{device_id}?token={token}"
-
-    def _get_map_token(self) -> str:
-        """Generate a simple map token (options-first; weekly/static)."""
-        config_entry = getattr(self.coordinator, "config_entry", None)
-        if config_entry:
-            # Helper defined in __init__.py for options-first reading
-            from . import _opt
-            token_expiration_enabled = _opt(
-                config_entry, "map_view_token_expiration", DEFAULT_MAP_VIEW_TOKEN_EXPIRATION
-            )
-        else:
-            token_expiration_enabled = DEFAULT_MAP_VIEW_TOKEN_EXPIRATION
-
-        ha_uuid = str(self.hass.data.get("core.uuid", "ha"))
-        if token_expiration_enabled:
-            week = str(int(time.time() // 604800))  # 7-day bucket
-            token_src = f"{ha_uuid}:{week}"
-        else:
-            token_src = f"{ha_uuid}:static"
-
-        return hashlib.md5(token_src.encode()).hexdigest()[:16]
-
-    # ---------------- Action ----------------
->>>>>>> 629c5f79
     async def async_press(self) -> None:
         """Handle the button press."""
         device_id = self.device_id
@@ -1105,7 +977,6 @@
 class GoogleFindMyStopSoundButton(GoogleFindMyButtonEntity):
     """Button to trigger 'Stop Sound' on a Google Find My Device."""
 
-<<<<<<< HEAD
     entity_description = STOP_SOUND_DESCRIPTION
     log_prefix = "StopSound"
 
@@ -1134,21 +1005,6 @@
             "stop_sound",
             separator="_",
         )
-=======
-    _attr_has_entity_name = True
-    _attr_entity_registry_enabled_default = True  # Enable by default - core functionality
-    _attr_should_poll = False
-    entity_description = STOP_SOUND_DESCRIPTION
-
-    def __init__(self, coordinator: GoogleFindMyCoordinator, device: dict[str, Any]) -> None:
-        """Initialize the stop-sound button."""
-        super().__init__(coordinator)
-        self._device = device
-        dev_id = device["id"]
-        # Include entry_id in unique_id for multi-account support
-        entry_id = coordinator.config_entry.entry_id if coordinator.config_entry else "default"
-        self._attr_unique_id = f"{DOMAIN}_{entry_id}_{dev_id}_stop_sound"
->>>>>>> 629c5f79
 
     @property
     def available(self) -> bool:
@@ -1185,102 +1041,6 @@
             )
             return True
 
-<<<<<<< HEAD
-=======
-    @callback
-    def _handle_coordinator_update(self) -> None:
-        """React to coordinator updates (availability and device name may change)."""
-        try:
-            data = getattr(self.coordinator, "data", None) or []
-            my_id = self._device["id"]
-            for dev in data:
-                if dev.get("id") == my_id:
-                    new_name = dev.get("name")
-                    if (
-                        new_name
-                        and new_name != "Google Find My Device"
-                        and new_name != self._device.get("name")
-                    ):
-                        old = self._device.get("name")
-                        self._device["name"] = new_name
-                        _maybe_update_device_registry_name(self.hass, self.entity_id, new_name)
-                        _LOGGER.debug(
-                            "StopSound button device label refreshed for %s: '%s' -> '%s'",
-                            my_id,
-                            old,
-                            new_name,
-                        )
-                    break
-        except (AttributeError, TypeError):
-            pass
-
-        self.async_write_ha_state()
-
-    @property
-    def device_info(self) -> DeviceInfo:
-        """Return DeviceInfo identical to Play Sound for consistent grouping."""
-        try:
-            base_url = get_url(
-                self.hass,
-                prefer_external=True,
-                allow_cloud=True,
-                allow_external=True,
-                allow_internal=True,
-            )
-        except HomeAssistantError:
-            base_url = "http://homeassistant.local:8123"
-
-        auth_token = self._get_map_token()
-        path = self._build_map_path(self._device["id"], auth_token, redirect=False)
-
-        raw_name = (self._device.get("name") or "").strip()
-        use_name = raw_name if raw_name and raw_name != "Google Find My Device" else None
-
-        info_kwargs: dict[str, Any] = {}
-        if use_name:
-            info_kwargs["name"] = use_name
-
-        # Include config entry ID in identifier for multi-account support
-        entry_id = self.coordinator.config_entry.entry_id if self.coordinator.config_entry else "default"
-        device_identifier = f"{entry_id}_{self._device['id']}"
-
-        return DeviceInfo(
-            identifiers={(DOMAIN, device_identifier)},
-            manufacturer="Google",
-            model="Find My Device",
-            configuration_url=f"{base_url}{path}",
-            serial_number=self._device["id"],
-            **info_kwargs,
-        )
-
-    @staticmethod
-    def _build_map_path(device_id: str, token: str, *, redirect: bool = False) -> str:
-        """Return the map URL *path* (no scheme/host)."""
-        if redirect:
-            return f"/api/googlefindmy/redirect_map/{device_id}?token={token}"
-        return f"/api/googlefindmy/map/{device_id}?token={token}"
-
-    def _get_map_token(self) -> str:
-        """Generate a simple map token (options-first; weekly/static)."""
-        config_entry = getattr(self.coordinator, "config_entry", None)
-        if config_entry:
-            from . import _opt
-            token_expiration_enabled = _opt(
-                config_entry, "map_view_token_expiration", DEFAULT_MAP_VIEW_TOKEN_EXPIRATION
-            )
-        else:
-            token_expiration_enabled = DEFAULT_MAP_VIEW_TOKEN_EXPIRATION
-
-        ha_uuid = str(self.hass.data.get("core.uuid", "ha"))
-        if token_expiration_enabled:
-            week = str(int(time.time() // 604800))  # 7-day bucket
-            token_src = f"{ha_uuid}:{week}"
-        else:
-            token_src = f"{ha_uuid}:static"
-
-        return hashlib.md5(token_src.encode()).hexdigest()[:16]
-
->>>>>>> 629c5f79
     async def async_press(self) -> None:
         """Handle the button press (stop sound)."""
         device_id = self.device_id
@@ -1340,19 +1100,6 @@
             separator="_",
         )
 
-<<<<<<< HEAD
-=======
-    def __init__(self, coordinator: GoogleFindMyCoordinator, device: dict[str, Any]) -> None:
-        """Initialize the locate button entity."""
-        super().__init__(coordinator)
-        self._device = device
-        dev_id = device["id"]
-        # Include entry_id in unique_id for multi-account support
-        entry_id = coordinator.config_entry.entry_id if coordinator.config_entry else "default"
-        self._attr_unique_id = f"{DOMAIN}_{entry_id}_{dev_id}_locate_device"
-
-    # ---------------- Availability ----------------
->>>>>>> 629c5f79
     @property
     def available(self) -> bool:
         """Return True only if the device is present AND a manual locate is currently allowed.
@@ -1380,107 +1127,6 @@
             )
             return True  # Optimistic fallback
 
-<<<<<<< HEAD
-=======
-    @callback
-    def _handle_coordinator_update(self) -> None:
-        """React to coordinator updates (availability and device name may change)."""
-        try:
-            data = getattr(self.coordinator, "data", None) or []
-            my_id = self._device["id"]
-            for dev in data:
-                if dev.get("id") == my_id:
-                    new_name = dev.get("name")
-                    if (
-                        new_name
-                        and new_name != "Google Find My Device"
-                        and new_name != self._device.get("name")
-                    ):
-                        old = self._device.get("name")
-                        self._device["name"] = new_name
-                        _maybe_update_device_registry_name(self.hass, self.entity_id, new_name)
-                        _LOGGER.debug(
-                            "Locate button device label refreshed for %s: '%s' -> '%s'",
-                            my_id,
-                            old,
-                            new_name,
-                        )
-                    break
-        except (AttributeError, TypeError):
-            pass
-
-        self.async_write_ha_state()
-
-    # ---------------- Device Info + Map Link ----------------
-    @property
-    def device_info(self) -> DeviceInfo:
-        """Return DeviceInfo identical to Play Sound for consistent grouping.
-
-        Avoid placeholder names; only set `name` when we have a real upstream label.
-        """
-        try:
-            base_url = get_url(
-                self.hass,
-                prefer_external=True,
-                allow_cloud=True,
-                allow_external=True,
-                allow_internal=True,
-            )
-        except HomeAssistantError:
-            base_url = "http://homeassistant.local:8123"
-
-        auth_token = self._get_map_token()
-        path = self._build_map_path(self._device["id"], auth_token, redirect=False)
-
-        raw_name = (self._device.get("name") or "").strip()
-        use_name = raw_name if raw_name and raw_name != "Google Find My Device" else None
-
-        info_kwargs: dict[str, Any] = {}
-        if use_name:
-            info_kwargs["name"] = use_name
-
-        # Include config entry ID in identifier for multi-account support
-        entry_id = self.coordinator.config_entry.entry_id if self.coordinator.config_entry else "default"
-        device_identifier = f"{entry_id}_{self._device['id']}"
-
-        return DeviceInfo(
-            identifiers={(DOMAIN, device_identifier)},
-            manufacturer="Google",
-            model="Find My Device",
-            configuration_url=f"{base_url}{path}",
-            serial_number=self._device["id"],
-            **info_kwargs,
-        )
-
-    @staticmethod
-    def _build_map_path(device_id: str, token: str, *, redirect: bool = False) -> str:
-        """Return the map URL *path* (no scheme/host)."""
-        if redirect:
-            return f"/api/googlefindmy/redirect_map/{device_id}?token={token}"
-        return f"/api/googlefindmy/map/{device_id}?token={token}"
-
-    def _get_map_token(self) -> str:
-        """Generate a simple map token (options-first; weekly/static)."""
-        config_entry = getattr(self.coordinator, "config_entry", None)
-        if config_entry:
-            from . import _opt  # lazy import to avoid HA startup overhead
-            token_expiration_enabled = _opt(
-                config_entry, "map_view_token_expiration", DEFAULT_MAP_VIEW_TOKEN_EXPIRATION
-            )
-        else:
-            token_expiration_enabled = DEFAULT_MAP_VIEW_TOKEN_EXPIRATION
-
-        ha_uuid = str(self.hass.data.get("core.uuid", "ha"))
-        if token_expiration_enabled:
-            week = str(int(time.time() // 604800))  # 7-day bucket
-            token_src = f"{ha_uuid}:{week}"
-        else:
-            token_src = f"{ha_uuid}:static"
-
-        return hashlib.md5(token_src.encode()).hexdigest()[:16]
-
-    # ---------------- Action ----------------
->>>>>>> 629c5f79
     async def async_press(self) -> None:
         """Invoke the `googlefindmy.locate_device` service for this device.
 
