# custom_components/googlefindmy/services.py

"""Service handlers & registration for Google Find My Device (Home Assistant).

Design goals
------------
- services.yaml is the single source of truth for service metadata (names, descriptions, selectors).
- This module only registers handlers and implements business logic.
- No circular imports: required helpers (e.g. canonical resolver, option reader) are passed via a context.
- PII-safe logs: do not log secrets or coordinates; redact tokens in URLs on info/debug paths.

Compatibility
-------------
- HA 2025.5+; depends on services.yaml for UI/schema validation.
"""

from __future__ import annotations

import logging
import time
from typing import Any
from collections.abc import Iterable, Mapping

from homeassistant.components.device_tracker import DOMAIN as DEVICE_TRACKER_DOMAIN
from homeassistant.core import HomeAssistant, ServiceCall
from homeassistant.helpers import device_registry as dr, entity_registry as er
from homeassistant.helpers.network import get_url

from homeassistant.exceptions import HomeAssistantError, ServiceValidationError

try:  # Home Assistant 2025.5+: attribute constant exposed
    from homeassistant.const import ATTR_ENTRY_ID
except ImportError:  # pragma: no cover - forward compatibility for HA < 2025.5
    ATTR_ENTRY_ID = "entry_id"

from .const import (
    DOMAIN,
    SERVICE_LOCATE_DEVICE,
    SERVICE_LOCATE_EXTERNAL,
    SERVICE_PLAY_SOUND,
    SERVICE_STOP_SOUND,
    SERVICE_REFRESH_DEVICE_URLS,
    SERVICE_REBUILD_REGISTRY,
    TRACKER_SUBENTRY_KEY,
    OPT_MAP_VIEW_TOKEN_EXPIRATION,  # ctx provides the key but we keep a local fallback constant
    DEFAULT_MAP_VIEW_TOKEN_EXPIRATION,
    LEGACY_SERVICE_IDENTIFIER,
    SERVICE_DEVICE_IDENTIFIER_PREFIX,
    map_token_hex_digest,
    map_token_secret_seed,
    service_device_identifier,
)

_LOGGER = logging.getLogger(__name__)

try:
    from homeassistant.exceptions import ConfigEntryError
except ImportError:  # pragma: no cover - ConfigEntryError introduced in newer cores
    ConfigEntryError = HomeAssistantError


def _service_validation_error(
    message: str,
    *,
    translation_key: str,
    translation_placeholders: Mapping[str, Any] | None = None,
    translation_domain: str = DOMAIN,
) -> ServiceValidationError:
    """Create a ServiceValidationError compatible across HA releases."""

    placeholders = (
        None if translation_placeholders is None else dict(translation_placeholders)
    )
    kwargs = {
        "translation_domain": translation_domain,
        "translation_key": translation_key,
        "translation_placeholders": placeholders,
    }
    return ServiceValidationError(message, **kwargs)


SERVICE_REBUILD_DEVICE_REGISTRY: str = "rebuild_device_registry"


async def async_rebuild_device_registry(hass: HomeAssistant, call: ServiceCall) -> None:
    """Synchronize and clean Device Registry entries for Google Find My hubs.

    This service iterates over all googlefindmy config entries, identifies
    the correct service device and tracker subentry, and removes any
    orphaned devices (trackers) that are incorrectly linked to the parent
    config entry instead of the tracker subentry.
    """

    _LOGGER.info(
        "Service '%s' called: rebuilding and cleaning device registry.",
        SERVICE_REBUILD_DEVICE_REGISTRY,
    )

    dev_reg = dr.async_get(hass)
    domain_bucket = hass.data.get(DOMAIN, {})
    if not isinstance(domain_bucket, Mapping):
        _LOGGER.warning("Device registry cleanup skipped: Domain data not found.")
        return

    entries_bucket = domain_bucket.get("entries")
    if not isinstance(entries_bucket, Mapping):
        _LOGGER.warning("Device registry cleanup skipped: No entries bucket found.")
        return

    def _extract_hub_details(candidate: Any) -> tuple[str, Mapping[Any, Any]] | None:
        """Normalize hub container details from the runtime bucket."""

        entry_id: str | None
        coordinators: Any

        if isinstance(candidate, Mapping):
            raw_entry_id = candidate.get("entry_id")
            if isinstance(raw_entry_id, str) and raw_entry_id:
                entry_id = raw_entry_id
            elif raw_entry_id is not None:
                entry_id = str(raw_entry_id)
            else:
                entry_id = None
            coordinators = candidate.get("coordinators")
        else:
            raw_entry_id = getattr(candidate, "entry_id", None)
            if isinstance(raw_entry_id, str) and raw_entry_id:
                entry_id = raw_entry_id
            elif raw_entry_id is not None:
                entry_id = str(raw_entry_id)
            else:
                entry_id = None
            coordinators = getattr(candidate, "coordinators", None)

        if not entry_id:
            return None

        if isinstance(coordinators, Mapping):
            return entry_id, coordinators

        return None

    def _iter_hubs() -> list[tuple[str, Mapping[Any, Any]]]:
        """Yield hub entry_id and coordinator mapping tuples."""

        hubs: list[tuple[str, Mapping[Any, Any]]] = []
        seen: set[int] = set()

        hub_bucket = (
            domain_bucket.get("hubs") if isinstance(domain_bucket, Mapping) else None
        )
        if isinstance(hub_bucket, Mapping):
            for item in hub_bucket.values():
                if item is None or id(item) in seen:
                    continue
                seen.add(id(item))
                details = _extract_hub_details(item)
                if details is not None:
                    hubs.append(details)

        for value in domain_bucket.values():
            if value is None or id(value) in seen:
                continue
            details = _extract_hub_details(value)
            if details is not None:
                hubs.append(details)

        return hubs

    def _coordinator_devices(candidate: Any) -> list[Any]:
        """Normalize device payloads exposed by a coordinator."""

        data = getattr(candidate, "data", [])
        if isinstance(data, list):
            return data
        if isinstance(data, Iterable) and not isinstance(data, (str, bytes)):
            try:
                return list(data)
            except Exception:  # pragma: no cover - defensive guard
                return []
        return []

    def _coordinator_ignored(candidate: Any) -> set[str]:
        """Return the coordinator's ignored device ids, if exposed."""

        getter = getattr(candidate, "_get_ignored_set", None)
        if not callable(getter):
            return set()
        try:
            ignored = getter()
        except Exception:  # pragma: no cover - defensive guard
            return set()
        if isinstance(ignored, set):
            return ignored
        if isinstance(ignored, Iterable) and not isinstance(ignored, (str, bytes)):
            return {
                item
                for item in ignored
                if isinstance(item, str) and item
            }
        return set()

    processed_coordinators = 0
    seen_coordinators: set[int] = set()

    for _hub_entry_id, coordinators in _iter_hubs():
        for coordinator in coordinators.values():
            if coordinator is None or id(coordinator) in seen_coordinators:
                continue
            ensure_devices = getattr(coordinator, "_ensure_registry_for_devices", None)
            if not callable(ensure_devices):
                continue
            devices = _coordinator_devices(coordinator)
            ignored = _coordinator_ignored(coordinator)
            try:
                # Until Home Assistant exposes a public API for this workflow,
                # rely on the coordinator's private helper to mirror runtime behavior.
                created = ensure_devices(devices, ignored)
            except Exception as err:  # noqa: BLE001 - defensive logging
                _LOGGER.warning(
                    "Coordinator %s failed during registry rebuild: %s",
                    getattr(coordinator, "name", "<unknown>"),
                    err,
                )
                continue
            processed_coordinators += int(created or 0)
            seen_coordinators.add(id(coordinator))

    for runtime in entries_bucket.values():
        coordinator = getattr(runtime, "coordinator", None)
        if coordinator is None or id(coordinator) in seen_coordinators:
            continue
        ensure_devices = getattr(coordinator, "_ensure_registry_for_devices", None)
        if not callable(ensure_devices):
            continue
        try:
            # Until Home Assistant exposes a public API for this workflow,
            # rely on the coordinator's private helper to mirror runtime behavior.
            created = ensure_devices(
                _coordinator_devices(coordinator),
                _coordinator_ignored(coordinator),
            )
        except Exception as err:  # noqa: BLE001 - defensive logging
            _LOGGER.warning(
                "Runtime coordinator %s failed during registry rebuild: %s",
                getattr(coordinator, "name", "<unknown>"),
                err,
            )
            continue
        processed_coordinators += int(created or 0)
        seen_coordinators.add(id(coordinator))

    _LOGGER.info(
        "Completed device registry ensure phase; processed %d coordinators.",
        processed_coordinators,
    )

    cleaned_devices_total = 0

    # Iterate over all active googlefindmy RuntimeData instances
    for runtime in entries_bucket.values():
        coordinator = getattr(runtime, "coordinator", None)
        if coordinator is None:
            continue

        entry = getattr(coordinator, "config_entry", None)
        if entry is None or not hasattr(entry, "entry_id"):
            continue

        entry_id = entry.entry_id
        _LOGGER.info(
            "[%s] Hub Cleanup: Processing entry '%s'", entry_id, entry.title
        )

        # 1. Find the correct Service Device ID
        service_device_ident = service_device_identifier(entry_id)
        service_device = dev_reg.async_get_device(
            identifiers={service_device_ident}
        )
        service_device_id = getattr(service_device, "id", None)
        if not service_device_id:
            _LOGGER.debug("[%s] Hub Cleanup: Service device not found.", entry_id)
            # Try to ensure it exists before continuing
            try:
                coordinator._ensure_service_device_exists()
                service_device = dev_reg.async_get_device(
                    identifiers={service_device_ident}
                )
                service_device_id = getattr(service_device, "id", None)
                if not service_device_id:
                    _LOGGER.warning(
                        "[%s] Hub Cleanup: Could not find or create service device. Skipping entry.",
                        entry_id,
                    )
                    continue
            except Exception as e:
                _LOGGER.error(
                    "[%s] Hub Cleanup: Error ensuring service device: %s", entry_id, e
                )
                continue

        # 2. Find the correct Tracker Subentry ID
        # We access the coordinator's metadata which was refreshed during setup
        tracker_meta = coordinator.get_subentry_metadata(key=TRACKER_SUBENTRY_KEY)
        if not tracker_meta or not tracker_meta.config_subentry_id:
            _LOGGER.warning(
                "[%s] Hub Cleanup: Tracker subentry metadata not found. "
                "Reloading integration may be required. Skipping entry.",
                entry_id,
            )
            continue

        correct_tracker_subentry_id = tracker_meta.config_subentry_id
        tracker_entry_id: str | None = None
        raw_tracker_entry_id = getattr(tracker_meta, "entry_id", None)
        if isinstance(raw_tracker_entry_id, str) and raw_tracker_entry_id:
            tracker_entry_id = raw_tracker_entry_id
        elif raw_tracker_entry_id is not None:
            tracker_entry_id = str(raw_tracker_entry_id)
        else:
            raw_tracker_entry_id = getattr(tracker_meta, "config_entry_id", None)
            if isinstance(raw_tracker_entry_id, str) and raw_tracker_entry_id:
                tracker_entry_id = raw_tracker_entry_id
            elif raw_tracker_entry_id is not None:
                tracker_entry_id = str(raw_tracker_entry_id)
        _LOGGER.debug(
            "[%s] Hub Cleanup: Found Service Device ID: %s",
            entry_id,
            service_device_id,
        )
        _LOGGER.debug(
            "[%s] Hub Cleanup: Found Tracker Subentry ID: %s",
            entry_id,
            correct_tracker_subentry_id,
        )
        if tracker_entry_id:
            _LOGGER.debug(
                "[%s] Hub Cleanup: Found Tracker Config Entry ID: %s",
                entry_id,
                tracker_entry_id,
            )

        # 3. Find and remove orphaned devices
        devices_for_entry = dr.async_entries_for_config_entry(dev_reg, entry_id)
        cleaned_devices_entry = 0

        for device in devices_for_entry:
            if device is None or not hasattr(device, "id"):
                continue

            # Skip the Service Device itself
            if device.id == service_device_id:
                continue

            # Check if the device is correctly linked to the tracker subentry
<<<<<<< HEAD
            if device.config_subentry_id == correct_tracker_subentry_id:
=======
            device_config_subentry_id = getattr(device, "config_subentry_id", None)
            is_correctly_linked_tracker = (
                device_config_subentry_id == correct_tracker_subentry_id
            )

            if is_correctly_linked_tracker:
>>>>>>> 74010725
                continue

            raw_links = getattr(device, "config_entries", set()) or set()
            linked_entry_ids = {
                str(link_entry_id)
                for link_entry_id in raw_links
                if isinstance(link_entry_id, str) and link_entry_id
            }

            has_hub_link = entry_id in linked_entry_ids
<<<<<<< HEAD
            has_tracker_link = bool(
                tracker_entry_id and tracker_entry_id in linked_entry_ids
            )
            tracker_identifier_for_log = tracker_entry_id or correct_tracker_subentry_id

            if not has_hub_link:
                _LOGGER.debug(
                    "[%s] Hub Cleanup: Skipping device '%s' (device_id=%s); hub config entry '%s' not linked.",
                    entry_id,
                    device.name or "<unknown>",
                    device.id,
                    entry_id,
=======
            has_tracker_link = correct_tracker_subentry_id in linked_entry_ids

            if not has_hub_link:
                _LOGGER.debug(
                    "[%s] Hub Cleanup: Device '%s' (ID: %s) already detached from hub entry; skipping.",
                    entry_id,
                    device.name or "<unknown>",
                    device.id,
>>>>>>> 74010725
                )
                continue

            if has_tracker_link:
                _LOGGER.debug(
<<<<<<< HEAD
                    "[%s] Hub Cleanup: Skipping device '%s' (device_id=%s); tracker config entry '%s' already linked.",
=======
                    "[%s] Hub Cleanup: Device '%s' (ID: %s) linked to both hub entry and tracker %s; deferring cleanup.",
>>>>>>> 74010725
                    entry_id,
                    device.name or "<unknown>",
                    device.id,
                    tracker_identifier_for_log,
                )
                continue

            _LOGGER.info(
<<<<<<< HEAD
                "[%s] Hub Cleanup: Detaching hub config entry from device '%s' (device_id=%s).",
=======
                "[%s] Hub Cleanup: Detaching orphaned hub config entry from device '%s' (ID: %s).",
>>>>>>> 74010725
                entry_id,
                device.name or "<unknown>",
                device.id,
            )
            try:
                dev_reg.async_update_device(
                    device.id,
                    remove_config_entry_id=entry_id,
                )
                cleaned_devices_entry += 1
            except Exception as err:
                _LOGGER.error(
                    "[%s] Hub Cleanup: Failed to detach hub entry from device %s: %s",
                    entry_id,
                    device.id,
                    err,
                )

        if cleaned_devices_entry > 0:
            _LOGGER.info(
                "[%s] Hub Cleanup: Removed %d orphaned device links.",
                entry_id,
                cleaned_devices_entry,
            )
            cleaned_devices_total += cleaned_devices_entry

    _LOGGER.info(
        "Device registry cleanup phase complete. Removed %d total orphaned device links.",
        cleaned_devices_total,
    )

    # --- Phase 3 (from the original code): clean up legacy tracker entities ---
    # This logic is independent and should be preserved.
    ent_reg = er.async_get(hass)

    managed_entry_ids: set[str] = set(entries_bucket.keys())

    removed_entities = 0
    entities_container = getattr(ent_reg, "entities", None)
    if isinstance(entities_container, Mapping):
        for entry in list(entities_container.values()):
            if getattr(entry, "platform", None) != DOMAIN:
                continue
            if getattr(entry, "domain", None) != DEVICE_TRACKER_DOMAIN:
                continue

            config_entry_id = getattr(entry, "config_entry_id", None)
            if (
                not isinstance(config_entry_id, str)
                or config_entry_id not in managed_entry_ids
            ):
                continue

            unique_id = getattr(entry, "unique_id", None)
            if not isinstance(unique_id, str) or not unique_id:
                continue

            is_canonical = (
                unique_id.startswith(f"{config_entry_id}:")
                and unique_id.count(":") >= 2
            )
            if is_canonical:
                continue

            _LOGGER.info(
                "[%s] Tracker cleanup: removing legacy entity '%s' (unique_id=%s); it no longer matches the canonical entry-scoped schema.",
                config_entry_id,
                getattr(entry, "entity_id", "<unknown>"),
                unique_id,
            )
            try:
                ent_reg.async_remove(entry.entity_id)
                removed_entities += 1
            except Exception as err:  # noqa: BLE001 - defensive logging
                _LOGGER.error(
                    "[%s] Tracker cleanup: failed to remove entity %s: %s",
                    config_entry_id,
                    getattr(entry, "entity_id", "<unknown>"),
                    err,
                )

    _LOGGER.info(
        "Entity registry cleanup phase complete. Removed %d legacy tracker entities.",
        removed_entities,
    )


async def async_register_services(hass: HomeAssistant, ctx: dict[str, Any]) -> None:
    """Register integration-wide services, using services.yaml for metadata.

    Parameters
    ----------
    hass : HomeAssistant
        The running HA instance.
    ctx : dict[str, Any]
        A context passed by __init__.py to avoid import cycles. Expected keys:
        - "domain": str
        - "resolve_canonical": Callable[[HomeAssistant, str], Tuple[str, str]]
        - "is_active_entry": Callable[[ConfigEntry], bool]
        - "primary_active_entry": Callable[[list[ConfigEntry]], ConfigEntry | None]
        - "opt": Callable[[ConfigEntry, str, Any], Any]
        - "default_map_view_token_expiration": bool
        - "opt_map_view_token_expiration_key": str
        - "redact_url_token": Callable[[str], str]
        - "soft_migrate_entry": Callable[[HomeAssistant, Any], Any]  # awaited per entry
        - "migrate_unique_ids": Callable[[HomeAssistant, Any], Any]
        - "relink_button_devices": Callable[[HomeAssistant, Any], Any]
        - "coalesce_account_entries": Callable[[HomeAssistant, ConfigEntry], Awaitable[ConfigEntry]]
        - "extract_normalized_email": Callable[[ConfigEntry], str | None]
    """

    # ---- Small local helpers (no circular imports) ---------------------------

    def _iter_runtimes(hass: HomeAssistant) -> Iterable[Any]:
        """Yield active runtime containers, preferring entry.runtime_data."""

        seen: set[int] = set()
        manager = getattr(hass, "config_entries", None)
        async_entries = getattr(manager, "async_entries", None)
        if callable(async_entries):
            try:
                for entry in async_entries(DOMAIN):
                    runtime = getattr(entry, "runtime_data", None)
                    if runtime is None:
                        continue
                    seen.add(id(runtime))
                    yield runtime
            except Exception:  # pragma: no cover - defensive guard
                pass

        entries: dict[str, Any] = hass.data.setdefault(DOMAIN, {}).setdefault(
            "entries", {}
        )
        for runtime in entries.values():
            if id(runtime) not in seen:
                yield runtime

    def _entry_for_id(hass: HomeAssistant, entry_id: str) -> Any | None:
        """Return the config entry with the given id, if available."""

        manager = getattr(hass, "config_entries", None)
        if manager is None:
            return None

        getter = getattr(manager, "async_get_entry", None)
        if callable(getter):
            try:
                return getter(entry_id)
            except Exception:  # pragma: no cover - defensive guard
                return None

        async_entries = getattr(manager, "async_entries", None)
        if callable(async_entries):
            try:
                for entry in async_entries(DOMAIN):
                    if entry.entry_id == entry_id:
                        return entry
            except Exception:  # pragma: no cover - defensive guard
                return None
        return None

    async def _resolve_runtime_for_device_id(device_id: str) -> tuple[Any, str]:
        """Return the runtime and canonical_id for a device_id or raise translated error.

        Robustness:
        - If no runtime is available at all, fail early with a clear, translated error.
        - Prefer Device Registry mapping from the provided device_id.
        - Fall back to scanning active coordinators for the device's canonical id presence.
        """
        # Early exit: no active runtimes at all
        runtimes = list(_iter_runtimes(hass))
        if not runtimes:
            configured_entries = []
            active_count = 0
            total_count = 0

            config_entries = getattr(hass, "config_entries", None)
            if config_entries is not None:
                try:
                    configured_entries = list(config_entries.async_entries(DOMAIN))
                except Exception:  # pragma: no cover - defensive guard
                    configured_entries = []

            if configured_entries:
                total_count = len(configured_entries)
                is_active = ctx.get("is_active_entry")
                if callable(is_active):
                    active_count = sum(
                        1 for entry in configured_entries if is_active(entry)
                    )
                entry_titles = [
                    entry.title or entry.entry_id for entry in configured_entries
                ]
                entries_placeholder = ", ".join(entry_titles) or "—"
            else:
                entries_placeholder = "—"

            placeholders = {
                "entries": entries_placeholder,
                "active_count": str(active_count),
                "total_count": str(total_count),
            }
            raise _service_validation_error(
                (
                    "No active Google Find My entries (active {active_count}/{total_count};"
                    " entries: {entries}).".format(**placeholders)
                ),
                translation_key="no_active_entry",
                translation_placeholders=placeholders,
            )

        # Resolve canonical id & friendly name via context resolver (device_id/entity_id/canonical_id)
        try:
            canonical_id, _friendly = ctx["resolve_canonical"](hass, device_id)
        except HomeAssistantError as err:
            # Pass through as translated validation error
            placeholders = {"device_id": str(device_id)}
            raise _service_validation_error(
                "Device '{device_id}' was not found.".format(**placeholders),
                translation_key="device_not_found",
                translation_placeholders=placeholders,
            ) from err

        # 1) Preferred mapping: device registry relation for the passed device_id
        dev_reg = dr.async_get(hass)
        dev = dev_reg.async_get(device_id)
        if dev:
            for entry_id in dev.config_entries:
                entry = _entry_for_id(hass, entry_id)
                runtime = getattr(entry, "runtime_data", None)
                if runtime:
                    return runtime, canonical_id
                runtime = (
                    hass.data.setdefault(DOMAIN, {})
                    .setdefault("entries", {})
                    .get(entry_id)
                )
                if runtime:
                    return runtime, canonical_id

        # 2) Fallback: scan known coordinators for the canonical id
        for runtime in runtimes:
            coord = getattr(runtime, "coordinator", None)
            if not coord:
                continue

            display_lookup = getattr(coord, "get_device_display_name", None)
            if callable(display_lookup):
                try:
                    display_name = display_lookup(canonical_id)
                except Exception:
                    display_name = None
                if display_name is not None:
                    return runtime, canonical_id

            location_lookup = getattr(coord, "get_device_location_data", None)
            if callable(location_lookup):
                try:
                    location_data = location_lookup(canonical_id)
                except Exception:
                    continue
                if location_data is not None:
                    return runtime, canonical_id

        # 3) Not found -> translated error
        placeholders = {"device_id": str(device_id)}
        raise _service_validation_error(
            "Device '{device_id}' was not found.".format(**placeholders),
            translation_key="device_not_found",
            translation_placeholders=placeholders,
        )

    # ---- Service handlers ----------------------------------------------------

    async def async_locate_device_service(call: ServiceCall) -> None:
        """Handle locate device service call (metadata in services.yaml)."""
        raw_device_id = call.data.get("device_id")
        if not isinstance(raw_device_id, str) or not raw_device_id:
            placeholders = {"device_id": str(raw_device_id)}
            raise _service_validation_error(
                "Device '{device_id}' was not found.".format(**placeholders),
                translation_key="device_not_found",
                translation_placeholders=placeholders,
            )
        try:
            runtime, canonical_id = await _resolve_runtime_for_device_id(raw_device_id)
            await runtime.coordinator.async_locate_device(canonical_id)
        except ServiceValidationError:
            raise
        except Exception as err:
            placeholders = {
                "device_id": str(raw_device_id),
                "error": str(err),
            }
            raise _service_validation_error(
                "Failed to locate device '{device_id}': {error}".format(
                    **placeholders
                ),
                translation_key="locate_failed",
                translation_placeholders=placeholders,
            ) from err

    async def async_play_sound_service(call: ServiceCall) -> None:
        """Handle play sound service call."""
        raw_device_id = call.data.get("device_id")
        if not isinstance(raw_device_id, str) or not raw_device_id:
            placeholders = {"device_id": str(raw_device_id)}
            raise _service_validation_error(
                "Device '{device_id}' was not found.".format(**placeholders),
                translation_key="device_not_found",
                translation_placeholders=placeholders,
            )
        try:
            runtime, canonical_id = await _resolve_runtime_for_device_id(raw_device_id)
            await runtime.coordinator.async_play_sound(canonical_id)
        except ServiceValidationError:
            raise
        except Exception as err:
            placeholders = {
                "device_id": str(raw_device_id),
                "error": str(err),
            }
            raise _service_validation_error(
                "Failed to play sound on device '{device_id}': {error}".format(
                    **placeholders
                ),
                translation_key="play_sound_failed",
                translation_placeholders=placeholders,
            ) from err

    async def async_stop_sound_service(call: ServiceCall) -> None:
        """Handle stop sound service call."""
        raw_device_id = call.data.get("device_id")
        if not isinstance(raw_device_id, str) or not raw_device_id:
            placeholders = {"device_id": str(raw_device_id)}
            raise _service_validation_error(
                "Device '{device_id}' was not found.".format(**placeholders),
                translation_key="device_not_found",
                translation_placeholders=placeholders,
            )
        try:
            runtime, canonical_id = await _resolve_runtime_for_device_id(raw_device_id)
            await runtime.coordinator.async_stop_sound(canonical_id)
        except ServiceValidationError:
            raise
        except Exception as err:
            placeholders = {
                "device_id": str(raw_device_id),
                "error": str(err),
            }
            raise _service_validation_error(
                "Failed to stop sound on device '{device_id}': {error}".format(
                    **placeholders
                ),
                translation_key="stop_sound_failed",
                translation_placeholders=placeholders,
            ) from err

    async def async_locate_external_service(call: ServiceCall) -> None:
        """External locate device service (delegates to locate)."""
        raw_device_id = call.data.get("device_id")
        if not isinstance(raw_device_id, str) or not raw_device_id:
            placeholders = {"device_id": str(raw_device_id)}
            raise _service_validation_error(
                "Device '{device_id}' was not found.".format(**placeholders),
                translation_key="device_not_found",
                translation_placeholders=placeholders,
            )
        # device_name is optional; currently used only for logging on caller side.
        try:
            runtime, canonical_id = await _resolve_runtime_for_device_id(raw_device_id)
            await runtime.coordinator.async_locate_device(canonical_id)
        except ServiceValidationError:
            raise
        except Exception as err:
            placeholders = {
                "device_id": str(raw_device_id),
                "error": str(err),
            }
            raise _service_validation_error(
                "Failed to locate device '{device_id}': {error}".format(
                    **placeholders
                ),
                translation_key="locate_failed",
                translation_placeholders=placeholders,
            ) from err

    async def async_refresh_device_urls_service(call: ServiceCall) -> None:
        """Refresh configuration URLs for integration devices (absolute URL).

        Security:
            The token is a short-lived (weekly) or static gate derived from the HA UUID.
            All tokens are redacted in logs; the view must validate tokens server-side.
        """
        from homeassistant.exceptions import (
            HomeAssistantError,
        )  # local import to avoid top-level dependency

        try:
            base_url = get_url(
                hass,
                prefer_external=True,
                allow_cloud=True,
                allow_external=True,
                allow_internal=True,
            )
        except HomeAssistantError as err:
            _LOGGER.error("Could not determine base URL for device refresh: %s", err)
            return

        entries = hass.config_entries.async_entries(DOMAIN)
        entries_by_id = {entry.entry_id: entry for entry in entries}

        default_expiration = bool(
            ctx.get(
                "default_map_view_token_expiration",
                DEFAULT_MAP_VIEW_TOKEN_EXPIRATION,
            )
        )
        opt_reader = ctx.get("opt")
        opt_key = ctx.get(
            "opt_map_view_token_expiration_key", OPT_MAP_VIEW_TOKEN_EXPIRATION
        )

        expiration_cache: dict[str, bool] = {}
        token_cache: dict[str, str] = {}
        ha_uuid = str(hass.data.get("core.uuid", "ha"))
        now = int(time.time())

        def _expiration_enabled(entry_id: str | None) -> bool:
            cache_key = entry_id or ""
            if cache_key in expiration_cache:
                return expiration_cache[cache_key]

            entry = entries_by_id.get(entry_id) if entry_id else None
            enabled = default_expiration

            if entry:
                if callable(opt_reader):
                    try:
                        enabled = bool(opt_reader(entry, opt_key, default_expiration))
                    except Exception:
                        enabled = bool(
                            entry.options.get(
                                opt_key,
                                entry.data.get(opt_key, default_expiration),
                            )
                        )
                else:
                    enabled = bool(
                        entry.options.get(
                            opt_key,
                            entry.data.get(opt_key, default_expiration),
                        )
                    )

            expiration_cache[cache_key] = bool(enabled)
            return expiration_cache[cache_key]

        def _token_for_entry(entry_id: str | None) -> str:
            cache_key = entry_id or ""
            if cache_key in token_cache:
                return token_cache[cache_key]

            entry_part = entry_id or ""
            if _expiration_enabled(entry_id):
                seed = map_token_secret_seed(ha_uuid, entry_part, True, now=now)
            else:
                seed = map_token_secret_seed(ha_uuid, entry_part, False)

            token_cache[cache_key] = map_token_hex_digest(seed)
            return token_cache[cache_key]

        def _device_is_service(device: Any) -> bool:
            identifiers = getattr(device, "identifiers", set()) or set()
            for domain, ident in identifiers:
                if domain != DOMAIN:
                    continue
                ident_str = str(ident)
                if ident_str == LEGACY_SERVICE_IDENTIFIER or ident_str.startswith(
                    SERVICE_DEVICE_IDENTIFIER_PREFIX
                ):
                    return True
            return False

        def _canonical_identifier(device: Any, entry_id: str | None) -> str | None:
            serial = getattr(device, "serial_number", None)
            if isinstance(serial, str) and serial:
                return serial

            identifiers = getattr(device, "identifiers", set()) or set()
            for domain, ident in identifiers:
                if domain != DOMAIN:
                    continue

                ident_str = str(ident)
                if ident_str == LEGACY_SERVICE_IDENTIFIER or ident_str.startswith(
                    SERVICE_DEVICE_IDENTIFIER_PREFIX
                ):
                    continue

                if entry_id:
                    prefix = f"{entry_id}:"
                    if ident_str.startswith(prefix):
                        ident_str = ident_str[len(prefix) :]
                elif ":" in ident_str:
                    candidate, remainder = ident_str.split(":", 1)
                    if candidate in entries_by_id:
                        ident_str = remainder

                return ident_str

            return None

        dev_reg = dr.async_get(hass)
        updated_count = 0
        for device in getattr(dev_reg, "devices", {}).values():
            identifiers = getattr(device, "identifiers", set()) or set()
            if not any(domain == DOMAIN for domain, _ in identifiers):
                continue

            if _device_is_service(device):
                continue

            config_entry_ids = list(getattr(device, "config_entries", None) or [])
            owner_entry_id: str | None = None
            for candidate in config_entry_ids:
                candidate_str = str(candidate)
                if candidate_str in entries_by_id:
                    owner_entry_id = candidate_str
                    break
                if owner_entry_id is None:
                    owner_entry_id = candidate_str

            canonical_id = _canonical_identifier(device, owner_entry_id)
            if not canonical_id:
                continue

            auth_token = _token_for_entry(owner_entry_id)
            new_config_url = (
                f"{base_url}/api/googlefindmy/map/{canonical_id}?token={auth_token}"
            )
            dev_reg.async_update_device(
                device_id=device.id,
                configuration_url=new_config_url,
            )
            updated_count += 1
            if ctx.get("redact_url_token"):
                _LOGGER.debug(
                    "Updated URL for device %s: %s",
                    device.name_by_user or device.name,
                    ctx["redact_url_token"](new_config_url),
                )

        _LOGGER.info("Refreshed URLs for %d Google Find My devices", updated_count)

    async def async_rebuild_device_registry_service(call: ServiceCall) -> None:
        """Run the two-phase Device Registry rebuild + cleanup workflow."""

        await async_rebuild_device_registry(hass, call)

    async def async_rebuild_registry_service(call: ServiceCall) -> None:
        """Handle the service call to reload the integration."""
        _LOGGER.info(
            "Service 'rebuild_device_registry' (reloading config entry) called."
        )

        entry_ids_from_service = call.data.get(ATTR_ENTRY_ID)
        if isinstance(entry_ids_from_service, str):
            provided_entry_ids: list[str] = [entry_ids_from_service]
        elif isinstance(entry_ids_from_service, Iterable):
            provided_entry_ids = list(entry_ids_from_service)
        elif entry_ids_from_service is None:
            provided_entry_ids = []
        else:
            _LOGGER.warning(
                "Invalid %s payload type: %s",
                ATTR_ENTRY_ID,
                type(entry_ids_from_service),
            )
            return

        config_entry_ids: list[str] = []

        entries = hass.config_entries.async_entries(DOMAIN)
        entry: Any | None = entries[0] if entries else None

        if provided_entry_ids:
            config_entry_ids.extend(
                entry_id
                for entry_id in provided_entry_ids
                if any(e.entry_id == entry_id for e in entries)
            )
            if not config_entry_ids:
                _LOGGER.warning(
                    "No valid config entries found for IDs: %s",
                    provided_entry_ids,
                )
                return

        if not config_entry_ids:
            if entry is None:
                _LOGGER.warning("No config entries available to reload.")
                return
            _LOGGER.info("Reloading config entry: %s", entry.entry_id)
            await hass.config_entries.async_reload(entry.entry_id)
            return

        _LOGGER.info("Reloading config entries: %s", config_entry_ids)
        for entry_id in config_entry_ids:
            try:
                await hass.config_entries.async_reload(entry_id)
            except Exception as err:
                _LOGGER.error("Error reloading config entry %s: %s", entry_id, err)

    # ---- Actual service registrations (global; visible even without entries) ----
    # NOTE: We intentionally do NOT pass voluptuous schemas here; services.yaml is our SSoT.
    hass.services.async_register(
        DOMAIN, SERVICE_LOCATE_DEVICE, async_locate_device_service
    )
    hass.services.async_register(
        DOMAIN, SERVICE_LOCATE_EXTERNAL, async_locate_external_service
    )
    hass.services.async_register(DOMAIN, SERVICE_PLAY_SOUND, async_play_sound_service)
    hass.services.async_register(DOMAIN, SERVICE_STOP_SOUND, async_stop_sound_service)
    hass.services.async_register(
        DOMAIN, SERVICE_REFRESH_DEVICE_URLS, async_refresh_device_urls_service
    )
    hass.services.async_register(
        DOMAIN,
        SERVICE_REBUILD_DEVICE_REGISTRY,
        async_rebuild_device_registry_service,
    )
    hass.services.async_register(
        DOMAIN, SERVICE_REBUILD_REGISTRY, async_rebuild_registry_service
    )<|MERGE_RESOLUTION|>--- conflicted
+++ resolved
@@ -353,16 +353,15 @@
                 continue
 
             # Check if the device is correctly linked to the tracker subentry
-<<<<<<< HEAD
-            if device.config_subentry_id == correct_tracker_subentry_id:
-=======
+            # --- START RESOLVED CONFLICT 1 (from Bugfixes-for-1.6-beta3) ---
+            # Use robust getattr for safety
             device_config_subentry_id = getattr(device, "config_subentry_id", None)
             is_correctly_linked_tracker = (
                 device_config_subentry_id == correct_tracker_subentry_id
             )
 
             if is_correctly_linked_tracker:
->>>>>>> 74010725
+            # --- END RESOLVED CONFLICT 1 ---
                 continue
 
             raw_links = getattr(device, "config_entries", set()) or set()
@@ -373,7 +372,8 @@
             }
 
             has_hub_link = entry_id in linked_entry_ids
-<<<<<<< HEAD
+            # --- START RESOLVED CONFLICT 2 (from codex/refactor-async_rebuild_device_registry) ---
+            # Use the correct tracker_entry_id (Config Entry ID) for the check
             has_tracker_link = bool(
                 tracker_entry_id and tracker_entry_id in linked_entry_ids
             )
@@ -386,26 +386,15 @@
                     device.name or "<unknown>",
                     device.id,
                     entry_id,
-=======
-            has_tracker_link = correct_tracker_subentry_id in linked_entry_ids
-
-            if not has_hub_link:
-                _LOGGER.debug(
-                    "[%s] Hub Cleanup: Device '%s' (ID: %s) already detached from hub entry; skipping.",
-                    entry_id,
-                    device.name or "<unknown>",
-                    device.id,
->>>>>>> 74010725
+            # --- END RESOLVED CONFLICT 2 ---
                 )
                 continue
 
             if has_tracker_link:
                 _LOGGER.debug(
-<<<<<<< HEAD
+            # --- START RESOLVED CONFLICT 3 (from codex/refactor-async_rebuild_device_registry) ---
                     "[%s] Hub Cleanup: Skipping device '%s' (device_id=%s); tracker config entry '%s' already linked.",
-=======
-                    "[%s] Hub Cleanup: Device '%s' (ID: %s) linked to both hub entry and tracker %s; deferring cleanup.",
->>>>>>> 74010725
+            # --- END RESOLVED CONFLICT 3 ---
                     entry_id,
                     device.name or "<unknown>",
                     device.id,
@@ -414,11 +403,9 @@
                 continue
 
             _LOGGER.info(
-<<<<<<< HEAD
+            # --- START RESOLVED CONFLICT 4 (from codex/refactor-async_rebuild_device_registry) ---
                 "[%s] Hub Cleanup: Detaching hub config entry from device '%s' (device_id=%s).",
-=======
-                "[%s] Hub Cleanup: Detaching orphaned hub config entry from device '%s' (ID: %s).",
->>>>>>> 74010725
+            # --- END RESOLVED CONFLICT 4 ---
                 entry_id,
                 device.name or "<unknown>",
                 device.id,
