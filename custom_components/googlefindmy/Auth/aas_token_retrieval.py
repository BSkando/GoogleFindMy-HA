# custom_components/googlefindmy/Auth/aas_token_retrieval.py
#
#  GoogleFindMyTools - A set of tools to interact with the Google Find My API
#  Copyright © 2024 Leon Böttger. All rights reserved.
#
"""AAS token retrieval for the Google Find My Device integration.

This module provides an async-first API to obtain an Android AuthSub (AAS) token.
It exchanges an existing OAuth token for an AAS token using the `gpsoauth` library.
Blocking calls are executed in an executor to avoid blocking Home Assistant's event loop.

Design:
- Primary API: `async_get_aas_token(cache=..., retries=..., backoff=...)`.
  Callers **must** pass the entry-scoped TokenCache instance to guarantee
  multi-account isolation.
- Cached retrieval via the cache's `get_or_set` ensures we compute only once.
- Fallback: If no explicit OAuth token is present, reuse any `adm_token_*` value
  from the same cache (entry-scoped when provided).
- Sync wrapper `get_aas_token()` is intentionally unsupported to prevent deadlocks.

Notes:
<<<<<<< HEAD
- The Android ID is resolved per-user from cached FCM credentials or generated
  on demand to avoid reuse across accounts.
- The username is read from the cache via `username_provider`; if an ADM fallback
  is used, we also update the username accordingly (entry-scoped when `cache` is given).

Enhancements (defensive validation & retries):
- Some deployments accidentally persist non-OAuth values in the OAuth slot (e.g., an
  AAS token with prefix "aas_et…" or a JWT-like blob starting with "eyJ…").
  We **do not reuse** such values. Instead, we disqualify them for the OAuth→AAS
  exchange and fall back to the next available source. This avoids brittle shortcuts.
- Retry policy: transient transport/library errors retry with bounded exponential
  backoff; clear auth failures (e.g., "BadAuthentication", "invalid_grant", 401/403
  semantics like "unauthorized"/"forbidden") are **not** retried.
=======
- The Android ID is unique per user (extracted from fcm_credentials or generated) and cached.
  This prevents Google from flagging the integration as suspicious due to shared credentials.
- The username is obtained from the cache via `username_provider`; if an ADM fallback
  is used, we also update the username accordingly.
>>>>>>> 629c5f79
"""

from __future__ import annotations

import asyncio
import logging
import random
<<<<<<< HEAD
from collections.abc import Mapping
from types import ModuleType
from typing import Any
=======
from typing import Any, Dict, Optional
>>>>>>> 629c5f79

import gpsoauth

from ..const import CONF_OAUTH_TOKEN, DATA_AAS_TOKEN
from .token_cache import TokenCache
from .username_provider import username_string

_LOGGER = logging.getLogger(__name__)

<<<<<<< HEAD
gpsoauth_exceptions: ModuleType | None = None
try:  # pragma: no cover - defensive optional import layout
    from gpsoauth import exceptions as gpsoauth_exceptions
except Exception:  # noqa: BLE001
    gpsoauth_exceptions = None
=======
# Fallback Android ID - prefer per-user ID (16-hex-digit integer).
_ANDROID_ID_FALLBACK: int = 0x38918A453D071993
>>>>>>> 629c5f79

_JWT_SEGMENT_MIN_COUNT = 2

<<<<<<< HEAD

# ---------------------------------------------------------------------------
# Helpers (privacy-friendly logging, validation, brief error messages)
# ---------------------------------------------------------------------------


def _clip(value: object, limit: int = 200) -> str:
    """Clip long strings to a safe length for logs."""
    s = str(value)
    return s if len(s) <= limit else (s[: limit - 1] + "…")


def _summarize_response(obj: Mapping[str, Any] | object) -> str:
    """Summarize a gpsoauth response without leaking sensitive data."""
    if isinstance(obj, Mapping):
        keys = ", ".join(sorted(map(str, obj.keys())))
        return f"dict(keys=[{keys}])"
    return f"{type(obj).__name__}"


def _mask_email_for_logs(email: str | None) -> str:
    """Return a privacy-friendly representation of an email for logs."""

    if not email or "@" not in email:
        return "<unknown>"
    local, domain = email.split("@", 1)
    if not local:
        return f"*@{domain}"
    masked_local = (local[0] + "***") if len(local) > 1 else "*"
    return f"{masked_local}@{domain}"


def _looks_like_jwt(token: str) -> bool:
    """Very lightweight check for JWT-like blobs (Base64URL x3, commonly 'eyJ' prefix).

    Note:
        We only use this to *disqualify* obviously wrong inputs for the OAuth→AAS
        exchange path. This is not a full JWT validator and intentionally avoids
        strict checks to keep the code robust and non-invasive.
    """
    return token.count(".") >= _JWT_SEGMENT_MIN_COUNT and token[:3] == "eyJ"


def _disqualifies_oauth_for_exchange(token: str) -> str | None:
    """Return a reason string if the value is clearly not suitable as an OAuth token.

    This function implements a negative filter. If it returns a non-empty string,
    callers must ignore the value for the OAuth→AAS exchange and use fallbacks.
    """
    if _looks_like_jwt(token):
        return "value looks like a JWT (possibly installation/ID token), not an OAuth token"
    return None


def _is_non_retryable_auth(err: Exception) -> bool:
    """Return True if the error indicates a non-recoverable auth problem."""
    text = _clip(err).lower()
    if "badauthentication" in text:
        return True
    if "invalid_grant" in text:
        return True
    if "unauthorized" in text or "forbidden" in text:
        return True
    # gpsoauth sometimes returns dicts with {"Error": ...}; these are wrapped in our error text
    if "missing 'token' in gpsoauth response" in text:
        return True
    return False


def _coerce_android_id(value: object, source: str) -> int | None:
    """Normalize cached or credential Android IDs into integers."""

    if isinstance(value, int):
        return value
    if isinstance(value, str):
        try:
            return int(value, 0)
        except (TypeError, ValueError):
            _LOGGER.debug("android_id value from %s is not numeric", source)
            return None
    if value is not None:
        _LOGGER.debug("Unsupported android_id type from %s: %s", source, type(value))
    return None


async def _get_or_generate_android_id(
    username: str, cache: TokenCache | None = None
) -> int:
    """Return a per-user Android ID from cache, FCM credentials, or a fresh value."""

    if cache is None:
        raise ValueError("TokenCache instance is required for multi-account safety.")

    cache_key = f"android_id_{username}"
    cached_android_id = _coerce_android_id(await cache.get(cache_key), "cache")

    fcm_creds = await cache.get("fcm_credentials")
    android_id = None
    if isinstance(fcm_creds, Mapping):
        gcm_block = fcm_creds.get("gcm")
        if isinstance(gcm_block, Mapping):
            android_id = _coerce_android_id(
                gcm_block.get("android_id"), "FCM credentials"
            )

    if android_id is not None:
        try:
            await cache.set(cache_key, android_id)
        except Exception as err:  # noqa: BLE001
            _LOGGER.debug("Failed to persist android_id from FCM credentials: %s", _clip(err))
        return android_id

    if cached_android_id is not None:
        return cached_android_id

    android_id = random.randint(0x1000000000000000, 0xFFFFFFFFFFFFFFFF)
    _LOGGER.warning(
        "Generated new android_id for %s; cache was missing a stored identifier.",
        _mask_email_for_logs(username),
    )
    try:
        await cache.set(cache_key, android_id)
    except Exception as err:  # noqa: BLE001
        _LOGGER.debug("Failed to persist generated android_id: %s", _clip(err))
    return android_id


# ---------------------------------------------------------------------------
# Core exchange (executor offload)
# ---------------------------------------------------------------------------


async def _exchange_oauth_for_aas(
    username: str, oauth_token: str, android_id: int
) -> dict[str, Any]:
=======
async def _get_or_generate_android_id(username: str, cache: Optional[any] = None) -> int:
    """Get or generate a unique Android ID for this user.

    Strategy:
        1) Check cache for android_id_{username}
        2) If not found, try to extract from fcm_credentials.gcm.android_id
        3) If still not found, generate a random 64-bit Android ID
        4) Store in cache and return

    Args:
        username: The Google account email.
        cache: Optional TokenCache instance for multi-account isolation.

    Returns:
        A 64-bit Android ID (int) unique to this user.
    """
    cache_key = f"android_id_{username}"

    # Fast path: already cached
    try:
        if cache:
            cached_id = await cache.async_get_cached_value(cache_key)
        else:
            cached_id = await async_get_cached_value(cache_key)
        if cached_id is not None:
            try:
                return int(cached_id)
            except (ValueError, TypeError):
                _LOGGER.warning("Cached android_id for %s is invalid; will regenerate.", username)
    except Exception as e:  # noqa: BLE001
        # Cache not available (multi-entry, validation, etc.) - continue to generation
        _LOGGER.debug("Cache not available for android_id lookup: %s. Will generate temporary Android ID.", e)

    # Try to extract from fcm_credentials
    try:
        if cache:
            fcm_creds = await cache.async_get_cached_value("fcm_credentials")
        else:
            fcm_creds = await async_get_cached_value("fcm_credentials")
        if isinstance(fcm_creds, dict):
            try:
                android_id = fcm_creds.get("gcm", {}).get("android_id")
                if android_id is not None:
                    android_id_int = int(android_id)
                    _LOGGER.info("Extracted android_id from fcm_credentials for user %s: %s", username, hex(android_id_int))
                    try:
                        if cache:
                            await cache.async_set_cached_value(cache_key, android_id_int)
                        else:
                            await async_set_cached_value(cache_key, android_id_int)
                    except Exception:  # noqa: BLE001
                        # Can't cache during validation; that's OK
                        pass
                    return android_id_int
            except (ValueError, TypeError, KeyError) as e:
                _LOGGER.debug("Failed to extract android_id from fcm_credentials: %s", e)
    except Exception:  # noqa: BLE001
        # Cache not available; proceed to generation
        pass

    # Generate a new random Android ID (64-bit positive integer)
    # Use a secure random to avoid collisions
    new_id = random.randint(0x1000000000000000, 0xFFFFFFFFFFFFFFFF)
    _LOGGER.warning(
        "No android_id found for user %s; generated new random ID: %s. "
        "This may indicate the user needs to re-run GoogleFindMyTools to get fcm_credentials.",
        username,
        hex(new_id)
    )
    try:
        if cache:
            await cache.async_set_cached_value(cache_key, new_id)
        else:
            await async_set_cached_value(cache_key, new_id)
    except Exception:  # noqa: BLE001
        # Can't cache during config flow validation; the ID will be regenerated properly after entry creation
        _LOGGER.debug("Cannot cache android_id during validation; will cache after entry is created.")
    return new_id


async def _exchange_oauth_for_aas(username: str, oauth_token: str, android_id: int) -> Dict[str, Any]:
>>>>>>> 629c5f79
    """Run the blocking gpsoauth exchange in an executor.

    Args:
        username: Google account e-mail.
        oauth_token: OAuth token to exchange.
<<<<<<< HEAD
        android_id: Android ID tied to the FCM credentials for this account.
=======
        android_id: The unique Android ID for this user.
>>>>>>> 629c5f79

    Returns:
        The raw dictionary response from gpsoauth containing at least a 'Token' key.

    Raises:
        RuntimeError: If the exchange fails or returns an invalid response.
    """

    def _run() -> dict[str, Any]:
        # gpsoauth.exchange_token(username, oauth_token, android_id) is blocking.
<<<<<<< HEAD
        return gpsoauth.exchange_token(username, oauth_token, android_id)
=======
        return gpsoauth.exchange_token(username, oauth_token, android_id)  # Use per-user Android ID
>>>>>>> 629c5f79

    loop = asyncio.get_running_loop()

    _LOGGER.debug(
        "Calling gpsoauth.exchange_token with username=%s, oauth_token_prefix=%s, oauth_token_len=%d, android_id=0x%X",
        _mask_email_for_logs(username),
        oauth_token[:10] + "..." if oauth_token else "None",
        len(oauth_token) if oauth_token else 0,
        android_id,
    )

    try:
        resp = await loop.run_in_executor(None, _run)
    except Exception as err:  # noqa: BLE001
        if gpsoauth_exceptions and isinstance(err, gpsoauth_exceptions.AuthError):
            _LOGGER.warning(
                "gpsoauth authentication error for %s: %s",
                _mask_email_for_logs(username),
                _clip(err),
            )
            raise RuntimeError(f"gpsoauth authentication failed: {_clip(err)}") from err
        _LOGGER.error(
            "gpsoauth exchange failed unexpectedly for %s: %s",
            _mask_email_for_logs(username),
            _clip(err),
        )
        raise RuntimeError(f"gpsoauth exchange failed: {_clip(err)}") from err

    _LOGGER.debug(
        "gpsoauth exchange response received: type=%s, keys=%s",
        type(resp).__name__,
        list(resp.keys()) if isinstance(resp, dict) else "N/A",
    )

    if not isinstance(resp, dict) or not resp:
        raise RuntimeError(
            f"Invalid response from gpsoauth: {_summarize_response(resp)}"
        )
    if "Token" not in resp:
        error_details = None
        resp_keys: list[str] | str = "N/A"
        if isinstance(resp, dict):
            resp_keys = list(resp.keys())
            error_details = resp.get("ErrorDetails") or resp.get("Error")
        _LOGGER.warning(
            "gpsoauth response missing 'Token'. Error details (if any): %s. Response keys: %s",
            error_details,
            resp_keys,
        )
        raise RuntimeError("Missing 'Token' in gpsoauth response")
    return resp


<<<<<<< HEAD
# ---------------------------------------------------------------------------
# Token generation (entry-scoped when `cache` is provided)
# ---------------------------------------------------------------------------


async def _generate_aas_token(*, cache: TokenCache) -> str:  # noqa: PLR0912, PLR0915
=======
async def _generate_aas_token(cache: Optional[any] = None) -> str:
>>>>>>> 629c5f79
    """Generate an AAS token using the best available OAuth token and username.

    Strategy:
        1) Try the explicit OAuth token from the cache (`CONF_OAUTH_TOKEN`).
           1a) If the value is *clearly not* an OAuth token (e.g., JWT), ignore it.
        2) If missing, scan for any `adm_token_*` key and reuse its value as an OAuth token.
           In that case, set `username` from the key suffix (after `adm_token_`).
        3) Exchange OAuth → AAS via gpsoauth in an executor.
        4) Update the cached username if gpsoauth returns an 'Email' field (entry-scoped when possible).

    Args:
        cache: Optional TokenCache instance for multi-account isolation.

    Returns:
        The AAS token string.

    Raises:
        ValueError: If required inputs are missing.
        RuntimeError: If gpsoauth exchange fails or returns an invalid response.
    """
<<<<<<< HEAD
    if cache is None:
        raise ValueError("TokenCache instance is required for multi-account safety.")

    # 0) Username (prefer entry cache when available)
    cached_user = await cache.get(username_string)
    username: str | None = str(cached_user) if isinstance(cached_user, str) else None

    # 1) Explicit OAuth token from cache
    oauth_val = await cache.get(CONF_OAUTH_TOKEN)
    oauth_token: str | None = str(oauth_val) if isinstance(oauth_val, str) else None

    # Defensive negative validation for OAuth slot
    if oauth_token:
        reason = _disqualifies_oauth_for_exchange(oauth_token)
        if reason:
            _LOGGER.warning("Ignoring value from '%s': %s.", CONF_OAUTH_TOKEN, reason)
            oauth_token = None  # Force fallback path

    # 2) Fallback: scan ADM tokens if no explicit OAuth token exists or it was disqualified
    if oauth_token and oauth_token.startswith("aas_et/"):
        if not username:
            raise ValueError(
                "No username available; please ensure the account e-mail is configured."
            )
        _LOGGER.debug(
            "Cached value for '%s' already looks like an AAS token; reusing without gpsoauth.exchange_token.",
            CONF_OAUTH_TOKEN,
        )
        try:
            await cache.set(DATA_AAS_TOKEN, oauth_token)
        except Exception as err:  # noqa: BLE001
            _LOGGER.debug("Failed to persist cached AAS token shortcut: %s", _clip(err))
        return oauth_token

    if not oauth_token:
        all_cached = await cache.all()
=======
    # Start with the configured username if present.
    try:
        if cache:
            username: Optional[str] = await cache.async_get_cached_value(username_string)
            username = str(username) if isinstance(username, str) else None
            # Fallback: Try global cache if entry-specific cache is empty
            if not username:
                username = await async_get_username()
        else:
            username: Optional[str] = await async_get_username()
    except Exception:  # noqa: BLE001
        # Cache not available during validation
        username = None

    # Prefer explicit OAuth token from cache.
    oauth_token: Optional[str] = None
    try:
        if cache:
            oauth_token = await cache.async_get_cached_value(CONF_OAUTH_TOKEN)
        else:
            oauth_token = await async_get_cached_value(CONF_OAUTH_TOKEN)
    except Exception:  # noqa: BLE001
        # Cache not available during validation
        pass

    # Fallback 1: Try global cache if entry-specific cache had no token (validation scenario)
    if not oauth_token and cache:
        try:
            oauth_token = await async_get_cached_value(CONF_OAUTH_TOKEN)
        except Exception:  # noqa: BLE001
            pass

    # Fallback 2: scan ADM tokens if no explicit OAuth token exists.
    if not oauth_token:
        try:
            if cache:
                all_cached = await cache.async_get_all_cached_values()
            else:
                all_cached = await async_get_all_cached_values()
        except Exception:  # noqa: BLE001
            # Cache not available during validation
            all_cached = {}
>>>>>>> 629c5f79
        for key, value in all_cached.items():
            if (
                isinstance(key, str)
                and key.startswith("adm_token_")
                and isinstance(value, str)
                and value
            ):
                # Reuse ADM token value as OAuth token.
                oauth_token = value
                extracted_username = key.replace("adm_token_", "", 1)
                if extracted_username and "@" in extracted_username:
                    username = extracted_username
                _LOGGER.info(
                    "Using existing ADM token from cache for OAuth exchange (user: %s).",
                    (username or "unknown").split("@", 1)[0] + "@…",
                )
                break

        # Fallback 3: Try global cache for ADM tokens if entry cache had none (validation scenario)
        if not oauth_token and cache:
            try:
                all_cached_global = await async_get_all_cached_values()
                for key, value in all_cached_global.items():
                    if isinstance(key, str) and key.startswith("adm_token_") and isinstance(value, str) and value:
                        oauth_token = value
                        extracted_username = key.replace("adm_token_", "", 1)
                        if extracted_username and "@" in extracted_username:
                            username = extracted_username
                        _LOGGER.info("Using existing ADM token from global cache for OAuth exchange (user: %s).", username or "unknown")
                        break
            except Exception:  # noqa: BLE001
                pass

    if not oauth_token:
        raise ValueError(
            "No OAuth token available; please configure the integration with a valid token."
        )
    if not username:
        # We need a username only for the gpsoauth exchange path.
        raise ValueError(
            "No username available; please ensure the account e-mail is configured."
        )

    android_id = await _get_or_generate_android_id(username, cache=cache)

<<<<<<< HEAD
    # 3) Exchange OAuth → AAS (blocking call executed in executor).
=======
    # Get unique Android ID for this user
    android_id = await _get_or_generate_android_id(username, cache=cache)

    # Exchange OAuth → AAS (blocking call executed in executor).
>>>>>>> 629c5f79
    resp = await _exchange_oauth_for_aas(username, oauth_token, android_id)

    # 4) Persist normalized email if gpsoauth returns it (keeps cache consistent).
    if isinstance(resp.get("Email"), str) and resp["Email"]:
        try:
<<<<<<< HEAD
            await cache.set(username_string, resp["Email"])
=======
            if cache:
                await cache.async_set_cached_value(username_string, resp["Email"])
            else:
                await async_set_cached_value(username_string, resp["Email"])
>>>>>>> 629c5f79
        except Exception as err:  # noqa: BLE001
            _LOGGER.debug(
                "Failed to persist normalized username from gpsoauth: %s", _clip(err)
            )

    return str(resp["Token"])


<<<<<<< HEAD
# ---------------------------------------------------------------------------
# Public API (entry-scoped when `cache` is provided) with retries/backoff
# ---------------------------------------------------------------------------


async def async_get_aas_token(
    *,
    cache: TokenCache,
    retries: int = 2,
    backoff: float = 1.0,
) -> str:
    """Return the cached AAS token or compute and cache it.

    When an entry-scoped `cache` is provided, only that cache is used for reads/writes.
    Otherwise, the legacy facade operates on the default cache (single-entry setups).

    Persistence:
        - Stored under key `DATA_AAS_TOKEN` in the selected cache.

    Retry policy:
        - Non-retryable auth failures (e.g., "BadAuthentication", "invalid_grant",
          "unauthorized"/"forbidden") abort immediately.
        - Transient errors (network/timeouts/library) retry with exponential backoff.

    Args:
        cache: Entry-scoped TokenCache.
        retries: Number of retry attempts on transient failure.
        backoff: Initial backoff delay in seconds for retries.
=======
async def async_get_aas_token(cache: Optional[any] = None) -> str:
    """Return the cached AAS token or compute and cache it.

    Args:
        cache: Optional TokenCache instance for multi-account isolation.
>>>>>>> 629c5f79

    Returns:
        The AAS token string.
    """
<<<<<<< HEAD
    if cache is None:
        raise ValueError("TokenCache instance is required for multi-account safety.")

    async def _gen_with_retries() -> str:
        last_exc: Exception | None = None
        attempts = max(1, retries + 1)
        for attempt in range(attempts):
            try:
                return await _generate_aas_token(cache=cache)
            except Exception as exc:  # noqa: BLE001
                last_exc = exc
                if _is_non_retryable_auth(exc) or attempt >= attempts - 1:
                    _LOGGER.error(
                        "AAS token generation failed%s: %s",
                        "" if attempt >= attempts - 1 else " (non-retryable)",
                        _clip(exc),
                    )
                    break
                sleep_s = backoff * (2**attempt)
                _LOGGER.info(
                    "AAS token generation failed (attempt %d/%d): %s — retrying in %.1fs",
                    attempt + 1,
                    attempts,
                    _clip(exc),
                    sleep_s,
                )
                await asyncio.sleep(sleep_s)
        assert last_exc is not None
        raise last_exc

    token: str = await cache.get_or_set(DATA_AAS_TOKEN, _gen_with_retries)
    return token
=======
    # Safe cache access - handle multi-entry scenarios during validation
    try:
        if cache:
            # Use explicit cache for multi-account isolation
            cached_token = await cache.async_get_cached_value("aas_token")
            if cached_token:
                return str(cached_token)
            # Generate and cache
            token = await _generate_aas_token(cache=cache)
            await cache.async_set_cached_value("aas_token", token)
            return token
        else:
            # Get cache from provider to avoid race conditions in multi-account setups
            from ..NovaApi import nova_request
            provider_cache = nova_request._get_cache_provider()
            if provider_cache:
                cached_token = await provider_cache.async_get_cached_value("aas_token")
                if cached_token:
                    return str(cached_token)
                token = await _generate_aas_token(cache=provider_cache)
                await provider_cache.async_set_cached_value("aas_token", token)
                return token
            else:
                # Final fallback to global facade (single-account scenarios)
                return await async_get_cached_value_or_set("aas_token", _generate_aas_token)
    except Exception as e:  # noqa: BLE001
        # Cache not available during validation - generate directly without caching
        _LOGGER.debug("Cache not available for AAS token; generating directly: %s", e)
        return await _generate_aas_token(cache=cache)
>>>>>>> 629c5f79


# ----------------------- Legacy sync wrapper (unsupported) -----------------------


def get_aas_token() -> str:  # pragma: no cover - legacy path kept for compatibility messaging
    """Legacy sync API is intentionally unsupported to prevent event loop deadlocks.

    Raises:
        NotImplementedError: Always. Use `await async_get_aas_token()` instead.
    """
    raise NotImplementedError(
        "Use `await async_get_aas_token(cache=...)` instead of the synchronous get_aas_token()."
    )<|MERGE_RESOLUTION|>--- conflicted
+++ resolved
@@ -19,7 +19,6 @@
 - Sync wrapper `get_aas_token()` is intentionally unsupported to prevent deadlocks.
 
 Notes:
-<<<<<<< HEAD
 - The Android ID is resolved per-user from cached FCM credentials or generated
   on demand to avoid reuse across accounts.
 - The username is read from the cache via `username_provider`; if an ADM fallback
@@ -33,12 +32,6 @@
 - Retry policy: transient transport/library errors retry with bounded exponential
   backoff; clear auth failures (e.g., "BadAuthentication", "invalid_grant", 401/403
   semantics like "unauthorized"/"forbidden") are **not** retried.
-=======
-- The Android ID is unique per user (extracted from fcm_credentials or generated) and cached.
-  This prevents Google from flagging the integration as suspicious due to shared credentials.
-- The username is obtained from the cache via `username_provider`; if an ADM fallback
-  is used, we also update the username accordingly.
->>>>>>> 629c5f79
 """
 
 from __future__ import annotations
@@ -46,13 +39,9 @@
 import asyncio
 import logging
 import random
-<<<<<<< HEAD
 from collections.abc import Mapping
 from types import ModuleType
 from typing import Any
-=======
-from typing import Any, Dict, Optional
->>>>>>> 629c5f79
 
 import gpsoauth
 
@@ -62,20 +51,14 @@
 
 _LOGGER = logging.getLogger(__name__)
 
-<<<<<<< HEAD
 gpsoauth_exceptions: ModuleType | None = None
 try:  # pragma: no cover - defensive optional import layout
     from gpsoauth import exceptions as gpsoauth_exceptions
 except Exception:  # noqa: BLE001
     gpsoauth_exceptions = None
-=======
-# Fallback Android ID - prefer per-user ID (16-hex-digit integer).
-_ANDROID_ID_FALLBACK: int = 0x38918A453D071993
->>>>>>> 629c5f79
 
 _JWT_SEGMENT_MIN_COUNT = 2
 
-<<<<<<< HEAD
 
 # ---------------------------------------------------------------------------
 # Helpers (privacy-friendly logging, validation, brief error messages)
@@ -211,99 +194,12 @@
 async def _exchange_oauth_for_aas(
     username: str, oauth_token: str, android_id: int
 ) -> dict[str, Any]:
-=======
-async def _get_or_generate_android_id(username: str, cache: Optional[any] = None) -> int:
-    """Get or generate a unique Android ID for this user.
-
-    Strategy:
-        1) Check cache for android_id_{username}
-        2) If not found, try to extract from fcm_credentials.gcm.android_id
-        3) If still not found, generate a random 64-bit Android ID
-        4) Store in cache and return
-
-    Args:
-        username: The Google account email.
-        cache: Optional TokenCache instance for multi-account isolation.
-
-    Returns:
-        A 64-bit Android ID (int) unique to this user.
-    """
-    cache_key = f"android_id_{username}"
-
-    # Fast path: already cached
-    try:
-        if cache:
-            cached_id = await cache.async_get_cached_value(cache_key)
-        else:
-            cached_id = await async_get_cached_value(cache_key)
-        if cached_id is not None:
-            try:
-                return int(cached_id)
-            except (ValueError, TypeError):
-                _LOGGER.warning("Cached android_id for %s is invalid; will regenerate.", username)
-    except Exception as e:  # noqa: BLE001
-        # Cache not available (multi-entry, validation, etc.) - continue to generation
-        _LOGGER.debug("Cache not available for android_id lookup: %s. Will generate temporary Android ID.", e)
-
-    # Try to extract from fcm_credentials
-    try:
-        if cache:
-            fcm_creds = await cache.async_get_cached_value("fcm_credentials")
-        else:
-            fcm_creds = await async_get_cached_value("fcm_credentials")
-        if isinstance(fcm_creds, dict):
-            try:
-                android_id = fcm_creds.get("gcm", {}).get("android_id")
-                if android_id is not None:
-                    android_id_int = int(android_id)
-                    _LOGGER.info("Extracted android_id from fcm_credentials for user %s: %s", username, hex(android_id_int))
-                    try:
-                        if cache:
-                            await cache.async_set_cached_value(cache_key, android_id_int)
-                        else:
-                            await async_set_cached_value(cache_key, android_id_int)
-                    except Exception:  # noqa: BLE001
-                        # Can't cache during validation; that's OK
-                        pass
-                    return android_id_int
-            except (ValueError, TypeError, KeyError) as e:
-                _LOGGER.debug("Failed to extract android_id from fcm_credentials: %s", e)
-    except Exception:  # noqa: BLE001
-        # Cache not available; proceed to generation
-        pass
-
-    # Generate a new random Android ID (64-bit positive integer)
-    # Use a secure random to avoid collisions
-    new_id = random.randint(0x1000000000000000, 0xFFFFFFFFFFFFFFFF)
-    _LOGGER.warning(
-        "No android_id found for user %s; generated new random ID: %s. "
-        "This may indicate the user needs to re-run GoogleFindMyTools to get fcm_credentials.",
-        username,
-        hex(new_id)
-    )
-    try:
-        if cache:
-            await cache.async_set_cached_value(cache_key, new_id)
-        else:
-            await async_set_cached_value(cache_key, new_id)
-    except Exception:  # noqa: BLE001
-        # Can't cache during config flow validation; the ID will be regenerated properly after entry creation
-        _LOGGER.debug("Cannot cache android_id during validation; will cache after entry is created.")
-    return new_id
-
-
-async def _exchange_oauth_for_aas(username: str, oauth_token: str, android_id: int) -> Dict[str, Any]:
->>>>>>> 629c5f79
     """Run the blocking gpsoauth exchange in an executor.
 
     Args:
         username: Google account e-mail.
         oauth_token: OAuth token to exchange.
-<<<<<<< HEAD
         android_id: Android ID tied to the FCM credentials for this account.
-=======
-        android_id: The unique Android ID for this user.
->>>>>>> 629c5f79
 
     Returns:
         The raw dictionary response from gpsoauth containing at least a 'Token' key.
@@ -314,11 +210,7 @@
 
     def _run() -> dict[str, Any]:
         # gpsoauth.exchange_token(username, oauth_token, android_id) is blocking.
-<<<<<<< HEAD
         return gpsoauth.exchange_token(username, oauth_token, android_id)
-=======
-        return gpsoauth.exchange_token(username, oauth_token, android_id)  # Use per-user Android ID
->>>>>>> 629c5f79
 
     loop = asyncio.get_running_loop()
 
@@ -372,16 +264,12 @@
     return resp
 
 
-<<<<<<< HEAD
 # ---------------------------------------------------------------------------
 # Token generation (entry-scoped when `cache` is provided)
 # ---------------------------------------------------------------------------
 
 
 async def _generate_aas_token(*, cache: TokenCache) -> str:  # noqa: PLR0912, PLR0915
-=======
-async def _generate_aas_token(cache: Optional[any] = None) -> str:
->>>>>>> 629c5f79
     """Generate an AAS token using the best available OAuth token and username.
 
     Strategy:
@@ -402,7 +290,6 @@
         ValueError: If required inputs are missing.
         RuntimeError: If gpsoauth exchange fails or returns an invalid response.
     """
-<<<<<<< HEAD
     if cache is None:
         raise ValueError("TokenCache instance is required for multi-account safety.")
 
@@ -439,50 +326,6 @@
 
     if not oauth_token:
         all_cached = await cache.all()
-=======
-    # Start with the configured username if present.
-    try:
-        if cache:
-            username: Optional[str] = await cache.async_get_cached_value(username_string)
-            username = str(username) if isinstance(username, str) else None
-            # Fallback: Try global cache if entry-specific cache is empty
-            if not username:
-                username = await async_get_username()
-        else:
-            username: Optional[str] = await async_get_username()
-    except Exception:  # noqa: BLE001
-        # Cache not available during validation
-        username = None
-
-    # Prefer explicit OAuth token from cache.
-    oauth_token: Optional[str] = None
-    try:
-        if cache:
-            oauth_token = await cache.async_get_cached_value(CONF_OAUTH_TOKEN)
-        else:
-            oauth_token = await async_get_cached_value(CONF_OAUTH_TOKEN)
-    except Exception:  # noqa: BLE001
-        # Cache not available during validation
-        pass
-
-    # Fallback 1: Try global cache if entry-specific cache had no token (validation scenario)
-    if not oauth_token and cache:
-        try:
-            oauth_token = await async_get_cached_value(CONF_OAUTH_TOKEN)
-        except Exception:  # noqa: BLE001
-            pass
-
-    # Fallback 2: scan ADM tokens if no explicit OAuth token exists.
-    if not oauth_token:
-        try:
-            if cache:
-                all_cached = await cache.async_get_all_cached_values()
-            else:
-                all_cached = await async_get_all_cached_values()
-        except Exception:  # noqa: BLE001
-            # Cache not available during validation
-            all_cached = {}
->>>>>>> 629c5f79
         for key, value in all_cached.items():
             if (
                 isinstance(key, str)
@@ -528,27 +371,13 @@
 
     android_id = await _get_or_generate_android_id(username, cache=cache)
 
-<<<<<<< HEAD
     # 3) Exchange OAuth → AAS (blocking call executed in executor).
-=======
-    # Get unique Android ID for this user
-    android_id = await _get_or_generate_android_id(username, cache=cache)
-
-    # Exchange OAuth → AAS (blocking call executed in executor).
->>>>>>> 629c5f79
     resp = await _exchange_oauth_for_aas(username, oauth_token, android_id)
 
     # 4) Persist normalized email if gpsoauth returns it (keeps cache consistent).
     if isinstance(resp.get("Email"), str) and resp["Email"]:
         try:
-<<<<<<< HEAD
             await cache.set(username_string, resp["Email"])
-=======
-            if cache:
-                await cache.async_set_cached_value(username_string, resp["Email"])
-            else:
-                await async_set_cached_value(username_string, resp["Email"])
->>>>>>> 629c5f79
         except Exception as err:  # noqa: BLE001
             _LOGGER.debug(
                 "Failed to persist normalized username from gpsoauth: %s", _clip(err)
@@ -557,7 +386,6 @@
     return str(resp["Token"])
 
 
-<<<<<<< HEAD
 # ---------------------------------------------------------------------------
 # Public API (entry-scoped when `cache` is provided) with retries/backoff
 # ---------------------------------------------------------------------------
@@ -586,18 +414,10 @@
         cache: Entry-scoped TokenCache.
         retries: Number of retry attempts on transient failure.
         backoff: Initial backoff delay in seconds for retries.
-=======
-async def async_get_aas_token(cache: Optional[any] = None) -> str:
-    """Return the cached AAS token or compute and cache it.
-
-    Args:
-        cache: Optional TokenCache instance for multi-account isolation.
->>>>>>> 629c5f79
 
     Returns:
         The AAS token string.
     """
-<<<<<<< HEAD
     if cache is None:
         raise ValueError("TokenCache instance is required for multi-account safety.")
 
@@ -630,37 +450,6 @@
 
     token: str = await cache.get_or_set(DATA_AAS_TOKEN, _gen_with_retries)
     return token
-=======
-    # Safe cache access - handle multi-entry scenarios during validation
-    try:
-        if cache:
-            # Use explicit cache for multi-account isolation
-            cached_token = await cache.async_get_cached_value("aas_token")
-            if cached_token:
-                return str(cached_token)
-            # Generate and cache
-            token = await _generate_aas_token(cache=cache)
-            await cache.async_set_cached_value("aas_token", token)
-            return token
-        else:
-            # Get cache from provider to avoid race conditions in multi-account setups
-            from ..NovaApi import nova_request
-            provider_cache = nova_request._get_cache_provider()
-            if provider_cache:
-                cached_token = await provider_cache.async_get_cached_value("aas_token")
-                if cached_token:
-                    return str(cached_token)
-                token = await _generate_aas_token(cache=provider_cache)
-                await provider_cache.async_set_cached_value("aas_token", token)
-                return token
-            else:
-                # Final fallback to global facade (single-account scenarios)
-                return await async_get_cached_value_or_set("aas_token", _generate_aas_token)
-    except Exception as e:  # noqa: BLE001
-        # Cache not available during validation - generate directly without caching
-        _LOGGER.debug("Cache not available for AAS token; generating directly: %s", e)
-        return await _generate_aas_token(cache=cache)
->>>>>>> 629c5f79
 
 
 # ----------------------- Legacy sync wrapper (unsupported) -----------------------
