--- conflicted
+++ resolved
@@ -1,10 +1,6 @@
 """Google Find My Device integration for Home Assistant.
-<<<<<<< HEAD
 
 Version: 2.2 - Finalized architecture with full encapsulation, public APIs, and robust error handling.
-=======
-Version: 2.1 - Entities-first bootstrap with deferred initial refresh
->>>>>>> 0d63eb27
 """
 from __future__ import annotations
 
@@ -65,17 +61,9 @@
     "map_view_token_expiration",
 )
 
-<<<<<<< HEAD
 
 def _redact_url_token(url: str) -> str:
     """Return URL with any 'token' query parameter value redacted for safe logging."""
-=======
-def _redact_url_token(url: str) -> str:
-    """Return URL with any 'token' query parameter value redacted for safe logging.
-    We never want to leak authentication/authorization tokens into logs or bug reports.
-    This helper keeps the URL readable while masking the secret.
-    """
->>>>>>> 0d63eb27
     try:
         parts = urlsplit(url)
         q = parse_qsl(parts.query, keep_blank_values=True)
@@ -95,16 +83,10 @@
 
 
 async def _async_save_secrets_data(secrets_data: dict) -> None:
-<<<<<<< HEAD
     """Persist secrets to the integration's async token cache.
 
     Note:
         Only called for the secrets.json path. Complex values are serialized to JSON strings.
-=======
-    """Persist secrets data to the integration cache (async, non-blocking).
-    All storage happens using the integration's async token_cache helpers.
-    Complex values are serialized to JSON strings to avoid blocking I/O in the event loop.
->>>>>>> 0d63eb27
     """
     from .Auth.token_cache import async_set_cached_value
 
@@ -196,15 +178,9 @@
 
 
 async def async_setup_entry(hass: HomeAssistant, entry: ConfigEntry) -> bool:
-<<<<<<< HEAD
     """Set up the integration from a config entry (entities-first, options-first)."""
 
     # Load persisted token cache (best-effort)
-=======
-    """Set up Google Find My Device from a config entry (entities-first)."""
-
-    # Preload cache early
->>>>>>> 0d63eb27
     try:
         await async_load_cache_from_file()
         _LOGGER.debug("Token cache preloaded successfully")
@@ -263,37 +239,22 @@
     await hass.config_entries.async_forward_entry_setups(entry, PLATFORMS)
 
     # Defer the first refresh until HA is fully started
-<<<<<<< HEAD
     listener_active = False
-=======
-    # ---------------- FIX: make one-time listener idempotent ----------------
-    listener_active = False  # becomes True only if we actually register the one-time listener
->>>>>>> 0d63eb27
 
     async def _do_first_refresh(_: Any) -> None:
         """Perform the initial coordinator refresh after HA has started."""
         nonlocal listener_active
-<<<<<<< HEAD
-=======
-        # Mark as consumed: prevents later unsub() on already-removed one-time listener
->>>>>>> 0d63eb27
         listener_active = False
         try:
             await coordinator.async_refresh()
             if not coordinator.last_update_success:
                 _LOGGER.warning("Initial refresh failed; entities will recover on subsequent polls.")
         except Exception as err:
-<<<<<<< HEAD
             _LOGGER.error("Initial refresh raised an unexpected error: %s", err, exc_info=True)
-=======
-            _LOGGER.error("Initial refresh raised an unexpected error: %s", err)
-    # -----------------------------------------------------------------------
->>>>>>> 0d63eb27
 
     if hass.state == CoreState.running:
         hass.async_create_task(_do_first_refresh(None))
     else:
-<<<<<<< HEAD
         unsub = hass.bus.async_listen_once(EVENT_HOMEASSISTANT_STARTED, _do_first_refresh)
         listener_active = True
 
@@ -302,25 +263,6 @@
                 unsub()
 
         entry.async_on_unload(_safe_unsub)
-=======
-        try:
-            unsub = hass.bus.async_listen_once(EVENT_HOMEASSISTANT_STARTED, _do_first_refresh)
-            listener_active = True  # listener successfully registered and pending
-        except Exception as err:
-            _LOGGER.error("Failed to register initial refresh listener: %s", err)
-        else:
-            def _safe_unsub() -> None:
-                # Only call unsub() if the one-time listener is still pending.
-                if listener_active:
-                    try:
-                        unsub()
-                    except Exception:
-                        # Listener already removed or never registered; ignore
-                        pass
-
-            entry.async_on_unload(_safe_unsub)
-    # ----- MINI-HARDENING END -----
->>>>>>> 0d63eb27
 
     # React to entry updates (options) and apply changes
     entry.async_on_unload(entry.add_update_listener(async_update_entry))
@@ -328,13 +270,7 @@
 
 
 async def async_update_entry(hass: HomeAssistant, entry: ConfigEntry) -> None:
-<<<<<<< HEAD
     """Handle config entry updates. Push new options into the coordinator and refresh."""
-=======
-    """Handle config entry updates.
-    We push new options into the coordinator and trigger a refresh without blocking the loop.
-    """
->>>>>>> 0d63eb27
     coordinator: GoogleFindMyCoordinator = hass.data[DOMAIN][entry.entry_id]
 
     # Apply updated settings via public API (no private attribute access)
@@ -351,19 +287,8 @@
     if hasattr(coordinator, "google_home_filter"):
         coordinator.google_home_filter.update_config(_effective_config(entry))
 
-<<<<<<< HEAD
     # Nudge scheduler: make next poll due immediately (no private access)
     coordinator.force_poll_due()
-=======
-    # Reset scheduling baseline so the next cycle is due immediately
-    try:
-        effective_interval = max(coordinator.location_poll_interval, coordinator.min_poll_interval)
-    except Exception:
-        effective_interval = coordinator.location_poll_interval
-
-    # Coordinator uses a monotonic timestamp for scheduling; subtract interval to force due
-    coordinator._last_poll_mono = time.monotonic() - float(effective_interval)  # noqa: SLF001
->>>>>>> 0d63eb27
 
     _LOGGER.info(
         "Updated configuration: %d tracked device(s), poll=%ss, delay=%ss",
@@ -458,11 +383,7 @@
 
     async def async_play_sound_service(call: ServiceCall) -> None:
         """Handle play sound service call."""
-<<<<<<< HEAD
         raw = call.data["device_id"]
-=======
-        device_id = call.data["device_id"]
->>>>>>> 0d63eb27
         try:
             canonical_id, friendly = _resolve_canonical_from_any(str(raw))
             _LOGGER.info("Play Sound request for %s (%s)", friendly, canonical_id)
@@ -493,21 +414,11 @@
             _LOGGER.error("Failed to execute external locate for '%s': %s", raw, err)
 
     async def async_refresh_device_urls_service(call: ServiceCall) -> None:
-<<<<<<< HEAD
         """Refresh configuration URLs for integration devices (absolute URL)."""
-=======
-        """Refresh configuration URLs for integration devices (absolute URL).
-        The device registry requires a valid **absolute HTTP(S) URL**. We therefore build a base URL once
-        via `get_url(... prefer_external=True, allow_cloud=True, allow_external=True, allow_internal=True)`
-        and **avoid** relative paths here. Browser navigation remains origin-agnostic thanks to the Redirect View
-        (which issues a relative `Location`). Token is rotated weekly by default (configurable). All logs redact the token.
-        """
->>>>>>> 0d63eb27
         try:
             base_url = get_url(
                 hass, prefer_external=True, allow_cloud=True, allow_external=True, allow_internal=True
             )
-<<<<<<< HEAD
         except HomeAssistantError as err:
             _LOGGER.error("Could not determine base URL for device refresh: %s", err)
             return
@@ -634,57 +545,6 @@
             "googlefindmy.rebuild_registry: rebuild finished: removed %d entit(y/ies), %d device(s), entries reloaded=%d",
             removed_entities, removed_devices, len(entries)
         )
-=======
-            if not base_url:
-                _LOGGER.error("Could not determine base URL for device refresh")
-                return
-
-            # Token mode: options-first (consistent with platforms / map_view)
-            ha_uuid = str(hass.data.get("core.uuid", "ha"))
-            config_entries = hass.config_entries.async_entries(DOMAIN)
-            token_expiration_enabled = DEFAULT_MAP_VIEW_TOKEN_EXPIRATION
-            if config_entries:
-                e0 = config_entries[0]
-                token_expiration_enabled = e0.options.get(
-                    "map_view_token_expiration",
-                    e0.data.get(
-                        "map_view_token_expiration",
-                        DEFAULT_MAP_VIEW_TOKEN_EXPIRATION,
-                    ),
-                )
-
-            if token_expiration_enabled:
-                week = str(int(time.time() // 604800))  # current week bucket
-                auth_token = hashlib.md5(f"{ha_uuid}:{week}".encode()).hexdigest()[:16]
-            else:
-                auth_token = hashlib.md5(f"{ha_uuid}:static".encode()).hexdigest()[:16]
-
-            dev_reg = device_registry.async_get(hass)
-            updated_count = 0
-            for device in dev_reg.devices.values():
-                if any(identifier[0] == DOMAIN for identifier in device.identifiers):
-                    dev_id = None
-                    for identifier in device.identifiers:
-                        if identifier[0] == DOMAIN:
-                            dev_id = identifier[1]
-                            break
-                    if dev_id:
-                        new_config_url = f"{base_url}/api/googlefindmy/map/{dev_id}?token={auth_token}"
-                        dev_reg.async_update_device(
-                            device_id=device.id,
-                            configuration_url=new_config_url,
-                        )
-                        updated_count += 1
-                        _LOGGER.info(
-                            "Updated URL for device %s: %s",
-                            device.name_by_user or device.name,
-                            _redact_url_token(new_config_url),
-                        )
-
-            _LOGGER.info("Refreshed URLs for %d Google Find My devices", updated_count)
-        except Exception as err:
-            _LOGGER.error("Failed to refresh device URLs: %s", err)
->>>>>>> 0d63eb27
 
     # Register all services for the integration.
     hass.services.async_register(
@@ -699,11 +559,8 @@
         async_locate_external_service,
         schema=vol.Schema({vol.Required("device_id"): cv.string, vol.Optional("device_name"): cv.string}),
     )
-<<<<<<< HEAD
     hass.services.async_register(DOMAIN, SERVICE_REFRESH_URLS, async_refresh_device_urls_service, schema=vol.Schema({}))
     # Register the new rebuild/migrate service.
-=======
->>>>>>> 0d63eb27
     hass.services.async_register(
         DOMAIN,
         SERVICE_REBUILD_REGISTRY,
