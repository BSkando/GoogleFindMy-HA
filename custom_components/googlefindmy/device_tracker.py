"""Device tracker platform for Google Find My Device."""
from __future__ import annotations

import hashlib
import logging
import time
from datetime import datetime, timezone
from typing import Any

from homeassistant.components.device_tracker import SourceType, TrackerEntity
from homeassistant.config_entries import ConfigEntry
from homeassistant.const import (
    ATTR_GPS_ACCURACY,
    ATTR_LATITUDE,
    ATTR_LONGITUDE,
)
from homeassistant.core import HomeAssistant, callback
from homeassistant.exceptions import HomeAssistantError
from homeassistant.helpers.entity import DeviceInfo
from homeassistant.helpers import device_registry as dr, entity_registry as er
from homeassistant.helpers.entity_platform import AddEntitiesCallback
from homeassistant.helpers.network import get_url
from homeassistant.helpers.restore_state import RestoreEntity
from homeassistant.helpers.update_coordinator import CoordinatorEntity

from .const import DEFAULT_MAP_VIEW_TOKEN_EXPIRATION, DOMAIN
from .coordinator import GoogleFindMyCoordinator

_LOGGER = logging.getLogger(__name__)


def _maybe_update_device_registry_name(hass, entity_id: str, new_name: str) -> None:
    """Write the real Google device label into the device registry once known.

    Never touch if the user renamed the device (name_by_user is set).
    """
    try:
        ent_reg = er.async_get(hass)
        ent = ent_reg.async_get(entity_id)
        if not ent or not ent.device_id:
            return
        dev_reg = dr.async_get(hass)
        dev = dev_reg.async_get(ent.device_id)
        # Respect user overrides
        if not dev or dev.name_by_user:
            return
        if new_name and dev.name != new_name:
            dev_reg.async_update_device(device_id=ent.device_id, name=new_name)
            _LOGGER.debug(
                "Device registry name updated for %s: '%s' -> '%s'",
                entity_id, dev.name, new_name
            )
    except Exception as e:
        _LOGGER.debug("Device registry name update failed for %s: %s", entity_id, e)

async def async_setup_entry(
    hass: HomeAssistant,
    config_entry: ConfigEntry,
    async_add_entities: AddEntitiesCallback,
) -> None:
    """Set up Google Find My Device tracker entities.

    Design goals:
    - Follow HA convention: tracker entity represents the device itself.
    - Create entities from current coordinator snapshot when available.
    - On cold start, create "skeleton" entities from tracked IDs to enable RestoreEntity.
    - Dynamically add entities for devices discovered later.
    """
    coordinator: GoogleFindMyCoordinator = hass.data[DOMAIN][config_entry.entry_id]

    entities: list[GoogleFindMyDeviceTracker] = []
    known_ids: set[str] = set()

    # Startup population from coordinator snapshot (if already present)
    if coordinator.data:
        for device in coordinator.data:
            dev_id = device.get("id")
            name = device.get("name")
            if dev_id and name:
                known_ids.add(dev_id)
                entities.append(GoogleFindMyDeviceTracker(coordinator, device))
            else:
                _LOGGER.debug("Skipping device without id/name: %s", device)
    else:
        # No live data yet: create skeletons for configured tracked IDs (restore-friendly).
        tracked_ids: list[str] = getattr(coordinator, "tracked_devices", []) or []
        for dev_id in tracked_ids:
            # Neutral bootstrap name for early boot; replaced on first update.
            name = "Google Find My Device"
            known_ids.add(dev_id)
            entities.append(
                GoogleFindMyDeviceTracker(coordinator, {"id": dev_id, "name": name})
            )
        if tracked_ids:
            _LOGGER.debug(
                "Created %d skeleton device_tracker entities for restore (no live data yet)",
                len(tracked_ids),
            )

    if entities:
        async_add_entities(entities, True)

    # Dynamically add new trackers when the coordinator learns about more devices
    @callback
    def _sync_entities_from_coordinator() -> None:
        if not coordinator.data:
            return

        to_add: list[GoogleFindMyDeviceTracker] = []
        for device in coordinator.data:
            dev_id = device.get("id")
            name = device.get("name")
            if not dev_id or not name:
                continue
            if dev_id in known_ids:
                continue
            known_ids.add(dev_id)
            to_add.append(GoogleFindMyDeviceTracker(coordinator, device))

        if to_add:
            _LOGGER.info("Adding %d newly discovered Find My tracker(s)", len(to_add))
            async_add_entities(to_add, True)

    unsub = coordinator.async_add_listener(_sync_entities_from_coordinator)
    config_entry.async_on_unload(unsub)
    _sync_entities_from_coordinator()  # run once after registration to catch races


class GoogleFindMyDeviceTracker(CoordinatorEntity, TrackerEntity, RestoreEntity):
    """Representation of a Google Find My Device tracker."""

    # Convention: trackers represent the device itself; the entity name
    # should not have a suffix and will track the device name.
    _attr_has_entity_name = False
    _attr_source_type = SourceType.GPS
    _attr_entity_category = None  # ensure tracker is not diagnostic

    # ---- Display-name policy (no legacy prefixes) ----
    @staticmethod
    def _display_name(raw: str | None) -> str:
        """Return the UI display name without legacy prefixes."""
        name = (raw or "").strip()
        if name.lower().startswith("find my - "):
            name = name[10:].strip()
        return name or "Google Find My Device"

    def __init__(
        self,
        coordinator: GoogleFindMyCoordinator,
        device: dict[str, Any],
    ) -> None:
        """Initialize the tracker entity."""
        super().__init__(coordinator)
        self._device = device
        self._attr_unique_id = f"{DOMAIN}_{device['id']}"
        # Explicit entity display name: has_entity_name=False does not mirror the device name automatically.
        self._attr_name = self._display_name(device.get("name"))
        self._last_good_accuracy_data: dict[str, Any] | None = None  # persisted coordinates for writes

    async def async_added_to_hass(self) -> None:
        """Restore last known location and seed the coordinator cache.

        Why:
        - Keeps the entity immediately useful across restarts, even before the first poll.
        - Uses public coordinator API; avoids writing private attrs.
        """
        await super().async_added_to_hass()

        try:
            last_state = await self.async_get_last_state()
        except (RuntimeError, AttributeError) as err:
            _LOGGER.debug("Failed to get last state for %s: %s", self.entity_id, err)
            return

        if not last_state:
            return

        # Standard device_tracker attributes (with safe fallbacks for legacy keys)
        lat = last_state.attributes.get(ATTR_LATITUDE, last_state.attributes.get("latitude"))
        lon = last_state.attributes.get(ATTR_LONGITUDE, last_state.attributes.get("longitude"))
        acc = last_state.attributes.get(
            ATTR_GPS_ACCURACY, last_state.attributes.get("gps_accuracy")
        )

        restored: dict[str, Any] = {}
        try:
            if lat is not None and lon is not None:
                restored["latitude"] = float(lat)
                restored["longitude"] = float(lon)
            if acc is not None:
                restored["accuracy"] = int(acc)
        except (TypeError, ValueError) as ex:
            _LOGGER.debug("Invalid restored coordinates for %s: %s", self.entity_id, ex)
            restored = {}

        if restored:
            self._last_good_accuracy_data = {**restored}
            # Prime coordinator cache using its public API (no private access).
            dev_id = self._device["id"]
            try:
                self.coordinator.prime_device_location_cache(dev_id, restored)
            except (AttributeError, TypeError) as err:
                _LOGGER.debug(
                    "Failed to seed coordinator cache for %s: %s", self.entity_id, err
                )

            self.async_write_ha_state()

    @property
    def device_info(self) -> DeviceInfo:
        """Return device info, including a configuration_url to the map view."""
        # Build token + path first
        auth_token = self._get_map_token()
        path = self._build_map_path(self._device["id"], auth_token, redirect=False)

        # Return an absolute URL; the redirect view keeps it robust across origins.
        try:
            base_url = get_url(
                self.hass,
                prefer_external=True,
                allow_cloud=True,
                allow_external=True,
                allow_internal=True,
            )
        except HomeAssistantError as e:
            _LOGGER.debug("Could not determine Home Assistant URL, using fallback: %s", e)
            base_url = "http://homeassistant.local:8123"

        return DeviceInfo(
            identifiers={(DOMAIN, self._device["id"])},
            name=self._display_name(self._device.get("name")),
            manufacturer="Google",
            model="Find My Device",
            configuration_url=f"{base_url}{path}" if base_url else None,
            # Expose the technical ID in the semantically correct field.
            serial_number=self._device["id"],
        )

    def _build_map_path(self, device_id: str, token: str, *, redirect: bool = False) -> str:
        """Return the map URL *path* (no scheme/host)."""
        if redirect:
            return f"/api/googlefindmy/redirect_map/{device_id}?token={token}"
        return f"/api/googlefindmy/map/{device_id}?token={token}"

    @property
    def _current_device_data(self) -> dict[str, Any] | None:
        """Get current device data from the coordinator's public cache API."""
        dev_id = self._device["id"]
        try:
            return self.coordinator.get_device_location_data(dev_id)
        except (AttributeError, TypeError) as err:
            _LOGGER.debug(
                "Coordinator.get_device_location_data failed for %s: %s", dev_id, err
            )
            return None

    @property
    def _data_to_persist(self) -> dict[str, Any] | None:
        """Return data used for persistent state (lat/lon/accuracy)."""
        return self._last_good_accuracy_data or self._current_device_data

    @property
    def available(self) -> bool:
        """Return True if the entity has valid location data (or restored data).

        UX rationale:
        - If the coordinator does not yet have live data, keep the entity available
          when we restored a valid location to avoid 'unavailable' after reboot.
        """
        device_data = self._current_device_data
        if device_data:
            if (
                device_data.get("latitude") is not None
                and device_data.get("longitude") is not None
            ) or device_data.get("semantic_name") is not None:
                return True
        return self._last_good_accuracy_data is not None

    @property
    def latitude(self) -> float | None:
        """Return latitude value of the device."""
        if data := self._data_to_persist:
            return data.get("latitude")
        return None

    @property
    def longitude(self) -> float | None:
        """Return longitude value of the device."""
        if data := self._data_to_persist:
            return data.get("longitude")
        return None

    @property
    def location_accuracy(self) -> int | None:
        """Return accuracy of location."""
        if data := self._data_to_persist:
            return data.get("accuracy")
        return None

    @property
    def location_name(self) -> str | None:
        """Return a human place label only when it should override zone logic.

        Rules:
        - If we have valid coordinates, let HA compute the zone name.
        - If we don't have coordinates, fall back to Google's semantic label.
        - Never override zones with generic 'home' labels from Google.
        """
        data = self._current_device_data
        if not data:
            return None

        lat = data.get("latitude")
        lon = data.get("longitude")
        sem = data.get("semantic_name")
        if isinstance(lat, (int, float)) and isinstance(lon, (int, float)):
            # Coordinates present -> let HA zone engine decide (consistent naming).
            return None

        if isinstance(sem, str) and sem.strip().casefold() in {"home", "zuhause"}:
            # Don't fight the zone name for 'home' semantics.
            return None

        return sem

    @property
    def extra_state_attributes(self) -> dict[str, Any]:
        """Return extra state attributes for diagnostics/UX."""
        attributes: dict[str, Any] = {}
        if device_data := self._current_device_data:
            if last_seen_ts := device_data.get("last_seen"):
                # Use timezone-aware UTC for consistency across the integration.
                attributes["last_seen"] = datetime.fromtimestamp(
                    float(last_seen_ts), tz=timezone.utc
                ).isoformat()
            if altitude := device_data.get("altitude"):
                attributes["altitude"] = altitude
            if status := device_data.get("status"):
                attributes["device_status"] = status
            if (is_own := device_data.get("is_own_report")) is not None:
                attributes["is_own_report"] = is_own
            if semantic_name := device_data.get("semantic_name"):
                attributes["semantic_location"] = semantic_name
        return attributes

    def _get_map_token(self) -> str:
        """Generate a simple token for map authentication (options-first)."""
        config_entry = getattr(self.coordinator, "config_entry", None)
        if config_entry:
            # Helper defined in __init__.py for options-first reading.
            from . import _opt

            token_expiration_enabled = _opt(
                config_entry, "map_view_token_expiration", DEFAULT_MAP_VIEW_TOKEN_EXPIRATION
            )
        else:
            token_expiration_enabled = DEFAULT_MAP_VIEW_TOKEN_EXPIRATION

        ha_uuid = str(self.hass.data.get("core.uuid", "ha"))

        if token_expiration_enabled:
            # Weekly-rolling token (7-day bucket).
            week = str(int(time.time() // 604800))
            secret = f"{ha_uuid}:{week}"
        else:
            # Static token (no rotation).
            secret = f"{ha_uuid}:static"

        return hashlib.md5(secret.encode()).hexdigest()[:16]

    @callback
    def _handle_coordinator_update(self) -> None:
        """React to coordinator updates.

        - Keep the device's human-readable name in sync with the coordinator snapshot.
        - Maintain 'last good' accuracy data when new fixes are worse than the threshold.
        """
        # Sync the raw device name from the coordinator and keep the entity display name in sync (no prefixes).
        try:
            data = getattr(self.coordinator, "data", None) or []
            my_id = self._device["id"]
            for dev in data:
                if dev.get("id") == my_id:
                    new_name = dev.get("name")
                    # Ignore bootstrap placeholder names
                    if not new_name or new_name == "Google Find My Device":
                        break 
                    if new_name and new_name != self._device.get("name"):
                        old = self._device.get("name")
                        _LOGGER.debug(
                            "Coordinator provided Google name for %s: '%s' -> '%s'",
                            my_id,
                            old,
                            new_name,
                        )
                        self._device["name"] = new_name
<<<<<<< HEAD
                        # Keep device registry in sync (no-op if user renamed device)
                        _maybe_update_device_registry_name(self.hass, self.entity_id, new_name)
                        # NEW: Also update the entity display name to keep UI in sync.
                        # This matters because has_entity_name=False does not auto-copy.
                        if self._attr_name != new_name:
                            _LOGGER.debug(
                                "Updating entity name for %s (%s): '%s' -> '%s'",
                                self.entity_id,
                                my_id,
                                old,
                                new_name,
                            )
                            self._attr_name = new_name
=======

                    desired_display = self._display_name(self._device.get("name"))
                    if self._attr_name != desired_display:
                        _LOGGER.debug(
                            "Updating entity name for %s (%s): '%s' -> '%s'",
                            self.entity_id,
                            my_id,
                            self._attr_name,
                            desired_display,
                        )
                        self._attr_name = desired_display
>>>>>>> 9892823b
                    break
        except (AttributeError, TypeError):
            # Non-critical update; ignore failures.
            pass

        config_entry = getattr(self.coordinator, "config_entry", None)
        if config_entry:
            # Helper defined in __init__.py for options-first reading.
            from . import _opt

            min_accuracy_threshold = _opt(config_entry, "min_accuracy_threshold", 0)
        else:
            min_accuracy_threshold = 0  # fallback if entry is not available

        device_data = self._current_device_data
        if not device_data:
            self.async_write_ha_state()
            return

        accuracy = device_data.get("accuracy")
        lat = device_data.get("latitude")
        lon = device_data.get("longitude")

        # Keep best-known fix when accuracy filtering rejects the current one.
        is_good = (
            min_accuracy_threshold <= 0
            or (
                accuracy is not None
                and lat is not None
                and lon is not None
                and accuracy <= min_accuracy_threshold
            )
        )

        if is_good:
            self._last_good_accuracy_data = device_data.copy()
            if min_accuracy_threshold > 0 and accuracy is not None:
                _LOGGER.debug(
                    "Updated last good accuracy data for %s: accuracy=%sm (threshold=%sm)",
                    self.entity_id,
                    accuracy,
                    min_accuracy_threshold,
                )
        elif accuracy is not None:
            _LOGGER.debug(
                "Keeping previous good data for %s: current accuracy=%sm > threshold=%sm",
                self.entity_id,
                accuracy,
                min_accuracy_threshold,
            )

        self.async_write_ha_state()<|MERGE_RESOLUTION|>--- conflicted
+++ resolved
@@ -52,6 +52,7 @@
             )
     except Exception as e:
         _LOGGER.debug("Device registry name update failed for %s: %s", entity_id, e)
+
 
 async def async_setup_entry(
     hass: HomeAssistant,
@@ -135,7 +136,7 @@
     _attr_source_type = SourceType.GPS
     _attr_entity_category = None  # ensure tracker is not diagnostic
 
-    # ---- Display-name policy (no legacy prefixes) ----
+    # ---- Display-name policy (strip legacy prefixes, no new prefixes) ----
     @staticmethod
     def _display_name(raw: str | None) -> str:
         """Return the UI display name without legacy prefixes."""
@@ -153,17 +154,12 @@
         super().__init__(coordinator)
         self._device = device
         self._attr_unique_id = f"{DOMAIN}_{device['id']}"
-        # Explicit entity display name: has_entity_name=False does not mirror the device name automatically.
+        # With has_entity_name=False we must set the entity's name ourselves.
         self._attr_name = self._display_name(device.get("name"))
         self._last_good_accuracy_data: dict[str, Any] | None = None  # persisted coordinates for writes
 
     async def async_added_to_hass(self) -> None:
-        """Restore last known location and seed the coordinator cache.
-
-        Why:
-        - Keeps the entity immediately useful across restarts, even before the first poll.
-        - Uses public coordinator API; avoids writing private attrs.
-        """
+        """Restore last known location and seed the coordinator cache."""
         await super().async_added_to_hass()
 
         try:
@@ -209,11 +205,9 @@
     @property
     def device_info(self) -> DeviceInfo:
         """Return device info, including a configuration_url to the map view."""
-        # Build token + path first
         auth_token = self._get_map_token()
         path = self._build_map_path(self._device["id"], auth_token, redirect=False)
 
-        # Return an absolute URL; the redirect view keeps it robust across origins.
         try:
             base_url = get_url(
                 self.hass,
@@ -232,8 +226,7 @@
             manufacturer="Google",
             model="Find My Device",
             configuration_url=f"{base_url}{path}" if base_url else None,
-            # Expose the technical ID in the semantically correct field.
-            serial_number=self._device["id"],
+            serial_number=self._device["id"],  # technical id in the proper field
         )
 
     def _build_map_path(self, device_id: str, token: str, *, redirect: bool = False) -> str:
@@ -261,12 +254,7 @@
 
     @property
     def available(self) -> bool:
-        """Return True if the entity has valid location data (or restored data).
-
-        UX rationale:
-        - If the coordinator does not yet have live data, keep the entity available
-          when we restored a valid location to avoid 'unavailable' after reboot.
-        """
+        """Return True if the entity has valid location data (or restored data)."""
         device_data = self._current_device_data
         if device_data:
             if (
@@ -314,11 +302,10 @@
         lon = data.get("longitude")
         sem = data.get("semantic_name")
         if isinstance(lat, (int, float)) and isinstance(lon, (int, float)):
-            # Coordinates present -> let HA zone engine decide (consistent naming).
+            # Coordinates present -> let HA zone engine decide.
             return None
 
         if isinstance(sem, str) and sem.strip().casefold() in {"home", "zuhause"}:
-            # Don't fight the zone name for 'home' semantics.
             return None
 
         return sem
@@ -329,7 +316,6 @@
         attributes: dict[str, Any] = {}
         if device_data := self._current_device_data:
             if last_seen_ts := device_data.get("last_seen"):
-                # Use timezone-aware UTC for consistency across the integration.
                 attributes["last_seen"] = datetime.fromtimestamp(
                     float(last_seen_ts), tz=timezone.utc
                 ).isoformat()
@@ -384,8 +370,8 @@
                     new_name = dev.get("name")
                     # Ignore bootstrap placeholder names
                     if not new_name or new_name == "Google Find My Device":
-                        break 
-                    if new_name and new_name != self._device.get("name"):
+                        break
+                    if new_name != self._device.get("name"):
                         old = self._device.get("name")
                         _LOGGER.debug(
                             "Coordinator provided Google name for %s: '%s' -> '%s'",
@@ -394,33 +380,19 @@
                             new_name,
                         )
                         self._device["name"] = new_name
-<<<<<<< HEAD
-                        # Keep device registry in sync (no-op if user renamed device)
+                        # Sync device registry (no-op if user renamed)
                         _maybe_update_device_registry_name(self.hass, self.entity_id, new_name)
-                        # NEW: Also update the entity display name to keep UI in sync.
-                        # This matters because has_entity_name=False does not auto-copy.
-                        if self._attr_name != new_name:
+                        # Update entity display name (has_entity_name=False).
+                        desired_display = self._display_name(new_name)
+                        if self._attr_name != desired_display:
                             _LOGGER.debug(
                                 "Updating entity name for %s (%s): '%s' -> '%s'",
                                 self.entity_id,
                                 my_id,
-                                old,
-                                new_name,
+                                self._attr_name,
+                                desired_display,
                             )
-                            self._attr_name = new_name
-=======
-
-                    desired_display = self._display_name(self._device.get("name"))
-                    if self._attr_name != desired_display:
-                        _LOGGER.debug(
-                            "Updating entity name for %s (%s): '%s' -> '%s'",
-                            self.entity_id,
-                            my_id,
-                            self._attr_name,
-                            desired_display,
-                        )
-                        self._attr_name = desired_display
->>>>>>> 9892823b
+                            self._attr_name = desired_display
                     break
         except (AttributeError, TypeError):
             # Non-critical update; ignore failures.
